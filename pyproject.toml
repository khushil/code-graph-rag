[project]
name = "graph-code"
version = "0.0.2"
description = "Add your description here"
readme = "README.md"
requires-python = ">=3.12"
dependencies = [
    "loguru>=0.7.3",
    "pydantic-ai-slim[google,openai,vertexai,anthropic]>=0.2.18",
    "pydantic-settings>=2.0.0",
    "pymgclient>=1.4.0",
    "python-dotenv>=1.1.0",
    "toml>=0.10.2",
    "tree-sitter-python>=0.23.6",
    "tree-sitter>=0.24.0",
    "watchdog>=6.0.0",
    "typer>=0.12.5",
    "rich>=13.7.1",
    "prompt-toolkit>=3.0.0",
    "diff-match-patch>=20241021",
    "tqdm>=4.67.1",
    "psutil>=5.9.0",
]

[tool.setuptools]
packages = ["codebase_rag"]

[project.optional-dependencies]
test = [
    "pytest>=8.4.1",
    "pytest-asyncio>=1.0.0",
]
dev = [
    "ruff>=0.5.5",
    "mypy>=1.11.0",
    "pre-commit>=4.2.0",
]

treesitter-full = [
    "tree-sitter-python>=0.23.6",
    "tree-sitter-javascript>=0.23.1",
    "tree-sitter-typescript>=0.23.2",
    "tree-sitter-rust>=0.24.0",
    "tree-sitter-go>=0.23.4",
    "tree-sitter-scala>=0.24.0",
    "tree-sitter-java>=0.23.5",
    "tree-sitter-cpp>=0.23.0",
    "tree-sitter-c==0.21.3",
<<<<<<< HEAD
=======
    "tqdm>=4.66.0",
>>>>>>> 3dd0e452
]

[tool.ruff]
line-length = 88
target-version = "py312"

[tool.ruff.lint]
select = ["E", "F", "W", "I", "UP"]
ignore = ["E501"]

[tool.ruff.format]
quote-style = "double"

[tool.mypy]
python_version = "3.12"
warn_return_any = true
warn_unused_configs = true
ignore_missing_imports = true
disallow_untyped_defs = true

[dependency-groups]
dev = [
    "pyinstaller>=6.14.1",
    "pytest>=8.4.1",
    "types-toml>=0.10.8.20240310",
]<|MERGE_RESOLUTION|>--- conflicted
+++ resolved
@@ -46,10 +46,7 @@
     "tree-sitter-java>=0.23.5",
     "tree-sitter-cpp>=0.23.0",
     "tree-sitter-c==0.21.3",
-<<<<<<< HEAD
-=======
     "tqdm>=4.66.0",
->>>>>>> 3dd0e452
 ]
 
 [tool.ruff]
