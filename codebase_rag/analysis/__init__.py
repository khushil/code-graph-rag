--- conflicted
+++ resolved
@@ -1,23 +1,23 @@
 """Analysis modules for advanced code analysis features."""
 
-<<<<<<< HEAD
 from .data_flow import DataFlowAnalyzer, FlowEdge, VariableNode
 from .dependencies import DependencyAnalyzer, DependencyInfo, Export, Import
 from .inheritance import ClassInfo, InheritanceAnalyzer, InheritanceInfo, MethodOverride
 from .security import SecurityAnalyzer, TaintFlow, Vulnerability
-=======
-from .data_flow import DataFlowAnalyzer, VariableNode, FlowEdge
-from .dependencies import DependencyAnalyzer, Export, Import, DependencyInfo
-from .security import SecurityAnalyzer, Vulnerability, TaintFlow
->>>>>>> fd5e9582
 
 __all__ = [
-    "DataFlowAnalyzer", "VariableNode", "FlowEdge",
-    "DependencyAnalyzer", "Export", "Import", "DependencyInfo",
-<<<<<<< HEAD
-    "SecurityAnalyzer", "Vulnerability", "TaintFlow",
-    "InheritanceAnalyzer", "InheritanceInfo", "MethodOverride", "ClassInfo"
-=======
-    "SecurityAnalyzer", "Vulnerability", "TaintFlow"
->>>>>>> fd5e9582
+    "ClassInfo",
+    "DataFlowAnalyzer",
+    "DependencyAnalyzer",
+    "DependencyInfo",
+    "Export",
+    "FlowEdge",
+    "Import",
+    "InheritanceAnalyzer",
+    "InheritanceInfo",
+    "MethodOverride",
+    "SecurityAnalyzer",
+    "TaintFlow",
+    "VariableNode",
+    "Vulnerability",
 ]