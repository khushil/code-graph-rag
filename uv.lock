version = 1
revision = 2
requires-python = ">=3.12"

[[package]]
name = "altgraph"
version = "0.17.4"
source = { registry = "https://pypi.org/simple" }
sdist = { url = "https://files.pythonhosted.org/packages/de/a8/7145824cf0b9e3c28046520480f207df47e927df83aa9555fb47f8505922/altgraph-0.17.4.tar.gz", hash = "sha256:1b5afbb98f6c4dcadb2e2ae6ab9fa994bbb8c1d75f4fa96d340f9437ae454406", size = 48418, upload-time = "2023-09-25T09:04:52.164Z" }
wheels = [
    { url = "https://files.pythonhosted.org/packages/4d/3f/3bc3f1d83f6e4a7fcb834d3720544ca597590425be5ba9db032b2bf322a2/altgraph-0.17.4-py2.py3-none-any.whl", hash = "sha256:642743b4750de17e655e6711601b077bc6598dbfa3ba5fa2b2a35ce12b508dff", size = 21212, upload-time = "2023-09-25T09:04:50.691Z" },
]

[[package]]
name = "annotated-types"
version = "0.7.0"
source = { registry = "https://pypi.org/simple" }
sdist = { url = "https://files.pythonhosted.org/packages/ee/67/531ea369ba64dcff5ec9c3402f9f51bf748cec26dde048a2f973a4eea7f5/annotated_types-0.7.0.tar.gz", hash = "sha256:aff07c09a53a08bc8cfccb9c85b05f1aa9a2a6f23728d790723543408344ce89", size = 16081, upload-time = "2024-05-20T21:33:25.928Z" }
wheels = [
    { url = "https://files.pythonhosted.org/packages/78/b6/6307fbef88d9b5ee7421e68d78a9f162e0da4900bc5f5793f6d3d0e34fb8/annotated_types-0.7.0-py3-none-any.whl", hash = "sha256:1f02e8b43a8fbbc3f3e0d4f0f4bfc8131bcb4eebe8849b8e5c773f3a1c582a53", size = 13643, upload-time = "2024-05-20T21:33:24.1Z" },
]

[[package]]
name = "anyio"
version = "4.9.0"
source = { registry = "https://pypi.org/simple" }
dependencies = [
    { name = "idna" },
    { name = "sniffio" },
    { name = "typing-extensions", marker = "python_full_version < '3.13'" },
]
sdist = { url = "https://files.pythonhosted.org/packages/95/7d/4c1bd541d4dffa1b52bd83fb8527089e097a106fc90b467a7313b105f840/anyio-4.9.0.tar.gz", hash = "sha256:673c0c244e15788651a4ff38710fea9675823028a6f08a5eda409e0c9840a028", size = 190949, upload-time = "2025-03-17T00:02:54.77Z" }
wheels = [
    { url = "https://files.pythonhosted.org/packages/a1/ee/48ca1a7c89ffec8b6a0c5d02b89c305671d5ffd8d3c94acf8b8c408575bb/anyio-4.9.0-py3-none-any.whl", hash = "sha256:9f76d541cad6e36af7beb62e978876f3b41e3e04f2c1fbf0884604c0a9c4d93c", size = 100916, upload-time = "2025-03-17T00:02:52.713Z" },
]

[[package]]
name = "cachetools"
version = "5.5.2"
source = { registry = "https://pypi.org/simple" }
sdist = { url = "https://files.pythonhosted.org/packages/6c/81/3747dad6b14fa2cf53fcf10548cf5aea6913e96fab41a3c198676f8948a5/cachetools-5.5.2.tar.gz", hash = "sha256:1a661caa9175d26759571b2e19580f9d6393969e5dfca11fdb1f947a23e640d4", size = 28380, upload-time = "2025-02-20T21:01:19.524Z" }
wheels = [
    { url = "https://files.pythonhosted.org/packages/72/76/20fa66124dbe6be5cafeb312ece67de6b61dd91a0247d1ea13db4ebb33c2/cachetools-5.5.2-py3-none-any.whl", hash = "sha256:d26a22bcc62eb95c3beabd9f1ee5e820d3d2704fe2967cbe350e20c8ffcd3f0a", size = 10080, upload-time = "2025-02-20T21:01:16.647Z" },
]

[[package]]
name = "certifi"
version = "2025.6.15"
source = { registry = "https://pypi.org/simple" }
sdist = { url = "https://files.pythonhosted.org/packages/73/f7/f14b46d4bcd21092d7d3ccef689615220d8a08fb25e564b65d20738e672e/certifi-2025.6.15.tar.gz", hash = "sha256:d747aa5a8b9bbbb1bb8c22bb13e22bd1f18e9796defa16bab421f7f7a317323b", size = 158753, upload-time = "2025-06-15T02:45:51.329Z" }
wheels = [
    { url = "https://files.pythonhosted.org/packages/84/ae/320161bd181fc06471eed047ecce67b693fd7515b16d495d8932db763426/certifi-2025.6.15-py3-none-any.whl", hash = "sha256:2e0c7ce7cb5d8f8634ca55d2ba7e6ec2689a2fd6537d8dec1296a477a4910057", size = 157650, upload-time = "2025-06-15T02:45:49.977Z" },
]

[[package]]
name = "cffi"
version = "1.17.1"
source = { registry = "https://pypi.org/simple" }
dependencies = [
    { name = "pycparser" },
]
sdist = { url = "https://files.pythonhosted.org/packages/fc/97/c783634659c2920c3fc70419e3af40972dbaf758daa229a7d6ea6135c90d/cffi-1.17.1.tar.gz", hash = "sha256:1c39c6016c32bc48dd54561950ebd6836e1670f2ae46128f67cf49e789c52824", size = 516621, upload-time = "2024-09-04T20:45:21.852Z" }
wheels = [
    { url = "https://files.pythonhosted.org/packages/5a/84/e94227139ee5fb4d600a7a4927f322e1d4aea6fdc50bd3fca8493caba23f/cffi-1.17.1-cp312-cp312-macosx_10_9_x86_64.whl", hash = "sha256:805b4371bf7197c329fcb3ead37e710d1bca9da5d583f5073b799d5c5bd1eee4", size = 183178, upload-time = "2024-09-04T20:44:12.232Z" },
    { url = "https://files.pythonhosted.org/packages/da/ee/fb72c2b48656111c4ef27f0f91da355e130a923473bf5ee75c5643d00cca/cffi-1.17.1-cp312-cp312-macosx_11_0_arm64.whl", hash = "sha256:733e99bc2df47476e3848417c5a4540522f234dfd4ef3ab7fafdf555b082ec0c", size = 178840, upload-time = "2024-09-04T20:44:13.739Z" },
    { url = "https://files.pythonhosted.org/packages/cc/b6/db007700f67d151abadf508cbfd6a1884f57eab90b1bb985c4c8c02b0f28/cffi-1.17.1-cp312-cp312-manylinux_2_12_i686.manylinux2010_i686.manylinux_2_17_i686.manylinux2014_i686.whl", hash = "sha256:1257bdabf294dceb59f5e70c64a3e2f462c30c7ad68092d01bbbfb1c16b1ba36", size = 454803, upload-time = "2024-09-04T20:44:15.231Z" },
    { url = "https://files.pythonhosted.org/packages/1a/df/f8d151540d8c200eb1c6fba8cd0dfd40904f1b0682ea705c36e6c2e97ab3/cffi-1.17.1-cp312-cp312-manylinux_2_17_aarch64.manylinux2014_aarch64.whl", hash = "sha256:da95af8214998d77a98cc14e3a3bd00aa191526343078b530ceb0bd710fb48a5", size = 478850, upload-time = "2024-09-04T20:44:17.188Z" },
    { url = "https://files.pythonhosted.org/packages/28/c0/b31116332a547fd2677ae5b78a2ef662dfc8023d67f41b2a83f7c2aa78b1/cffi-1.17.1-cp312-cp312-manylinux_2_17_ppc64le.manylinux2014_ppc64le.whl", hash = "sha256:d63afe322132c194cf832bfec0dc69a99fb9bb6bbd550f161a49e9e855cc78ff", size = 485729, upload-time = "2024-09-04T20:44:18.688Z" },
    { url = "https://files.pythonhosted.org/packages/91/2b/9a1ddfa5c7f13cab007a2c9cc295b70fbbda7cb10a286aa6810338e60ea1/cffi-1.17.1-cp312-cp312-manylinux_2_17_s390x.manylinux2014_s390x.whl", hash = "sha256:f79fc4fc25f1c8698ff97788206bb3c2598949bfe0fef03d299eb1b5356ada99", size = 471256, upload-time = "2024-09-04T20:44:20.248Z" },
    { url = "https://files.pythonhosted.org/packages/b2/d5/da47df7004cb17e4955df6a43d14b3b4ae77737dff8bf7f8f333196717bf/cffi-1.17.1-cp312-cp312-manylinux_2_17_x86_64.manylinux2014_x86_64.whl", hash = "sha256:b62ce867176a75d03a665bad002af8e6d54644fad99a3c70905c543130e39d93", size = 479424, upload-time = "2024-09-04T20:44:21.673Z" },
    { url = "https://files.pythonhosted.org/packages/0b/ac/2a28bcf513e93a219c8a4e8e125534f4f6db03e3179ba1c45e949b76212c/cffi-1.17.1-cp312-cp312-musllinux_1_1_aarch64.whl", hash = "sha256:386c8bf53c502fff58903061338ce4f4950cbdcb23e2902d86c0f722b786bbe3", size = 484568, upload-time = "2024-09-04T20:44:23.245Z" },
    { url = "https://files.pythonhosted.org/packages/d4/38/ca8a4f639065f14ae0f1d9751e70447a261f1a30fa7547a828ae08142465/cffi-1.17.1-cp312-cp312-musllinux_1_1_x86_64.whl", hash = "sha256:4ceb10419a9adf4460ea14cfd6bc43d08701f0835e979bf821052f1805850fe8", size = 488736, upload-time = "2024-09-04T20:44:24.757Z" },
    { url = "https://files.pythonhosted.org/packages/86/c5/28b2d6f799ec0bdecf44dced2ec5ed43e0eb63097b0f58c293583b406582/cffi-1.17.1-cp312-cp312-win32.whl", hash = "sha256:a08d7e755f8ed21095a310a693525137cfe756ce62d066e53f502a83dc550f65", size = 172448, upload-time = "2024-09-04T20:44:26.208Z" },
    { url = "https://files.pythonhosted.org/packages/50/b9/db34c4755a7bd1cb2d1603ac3863f22bcecbd1ba29e5ee841a4bc510b294/cffi-1.17.1-cp312-cp312-win_amd64.whl", hash = "sha256:51392eae71afec0d0c8fb1a53b204dbb3bcabcb3c9b807eedf3e1e6ccf2de903", size = 181976, upload-time = "2024-09-04T20:44:27.578Z" },
    { url = "https://files.pythonhosted.org/packages/8d/f8/dd6c246b148639254dad4d6803eb6a54e8c85c6e11ec9df2cffa87571dbe/cffi-1.17.1-cp313-cp313-macosx_10_13_x86_64.whl", hash = "sha256:f3a2b4222ce6b60e2e8b337bb9596923045681d71e5a082783484d845390938e", size = 182989, upload-time = "2024-09-04T20:44:28.956Z" },
    { url = "https://files.pythonhosted.org/packages/8b/f1/672d303ddf17c24fc83afd712316fda78dc6fce1cd53011b839483e1ecc8/cffi-1.17.1-cp313-cp313-macosx_11_0_arm64.whl", hash = "sha256:0984a4925a435b1da406122d4d7968dd861c1385afe3b45ba82b750f229811e2", size = 178802, upload-time = "2024-09-04T20:44:30.289Z" },
    { url = "https://files.pythonhosted.org/packages/0e/2d/eab2e858a91fdff70533cab61dcff4a1f55ec60425832ddfdc9cd36bc8af/cffi-1.17.1-cp313-cp313-manylinux_2_12_i686.manylinux2010_i686.manylinux_2_17_i686.manylinux2014_i686.whl", hash = "sha256:d01b12eeeb4427d3110de311e1774046ad344f5b1a7403101878976ecd7a10f3", size = 454792, upload-time = "2024-09-04T20:44:32.01Z" },
    { url = "https://files.pythonhosted.org/packages/75/b2/fbaec7c4455c604e29388d55599b99ebcc250a60050610fadde58932b7ee/cffi-1.17.1-cp313-cp313-manylinux_2_17_aarch64.manylinux2014_aarch64.whl", hash = "sha256:706510fe141c86a69c8ddc029c7910003a17353970cff3b904ff0686a5927683", size = 478893, upload-time = "2024-09-04T20:44:33.606Z" },
    { url = "https://files.pythonhosted.org/packages/4f/b7/6e4a2162178bf1935c336d4da8a9352cccab4d3a5d7914065490f08c0690/cffi-1.17.1-cp313-cp313-manylinux_2_17_ppc64le.manylinux2014_ppc64le.whl", hash = "sha256:de55b766c7aa2e2a3092c51e0483d700341182f08e67c63630d5b6f200bb28e5", size = 485810, upload-time = "2024-09-04T20:44:35.191Z" },
    { url = "https://files.pythonhosted.org/packages/c7/8a/1d0e4a9c26e54746dc08c2c6c037889124d4f59dffd853a659fa545f1b40/cffi-1.17.1-cp313-cp313-manylinux_2_17_s390x.manylinux2014_s390x.whl", hash = "sha256:c59d6e989d07460165cc5ad3c61f9fd8f1b4796eacbd81cee78957842b834af4", size = 471200, upload-time = "2024-09-04T20:44:36.743Z" },
    { url = "https://files.pythonhosted.org/packages/26/9f/1aab65a6c0db35f43c4d1b4f580e8df53914310afc10ae0397d29d697af4/cffi-1.17.1-cp313-cp313-manylinux_2_17_x86_64.manylinux2014_x86_64.whl", hash = "sha256:dd398dbc6773384a17fe0d3e7eeb8d1a21c2200473ee6806bb5e6a8e62bb73dd", size = 479447, upload-time = "2024-09-04T20:44:38.492Z" },
    { url = "https://files.pythonhosted.org/packages/5f/e4/fb8b3dd8dc0e98edf1135ff067ae070bb32ef9d509d6cb0f538cd6f7483f/cffi-1.17.1-cp313-cp313-musllinux_1_1_aarch64.whl", hash = "sha256:3edc8d958eb099c634dace3c7e16560ae474aa3803a5df240542b305d14e14ed", size = 484358, upload-time = "2024-09-04T20:44:40.046Z" },
    { url = "https://files.pythonhosted.org/packages/f1/47/d7145bf2dc04684935d57d67dff9d6d795b2ba2796806bb109864be3a151/cffi-1.17.1-cp313-cp313-musllinux_1_1_x86_64.whl", hash = "sha256:72e72408cad3d5419375fc87d289076ee319835bdfa2caad331e377589aebba9", size = 488469, upload-time = "2024-09-04T20:44:41.616Z" },
    { url = "https://files.pythonhosted.org/packages/bf/ee/f94057fa6426481d663b88637a9a10e859e492c73d0384514a17d78ee205/cffi-1.17.1-cp313-cp313-win32.whl", hash = "sha256:e03eab0a8677fa80d646b5ddece1cbeaf556c313dcfac435ba11f107ba117b5d", size = 172475, upload-time = "2024-09-04T20:44:43.733Z" },
    { url = "https://files.pythonhosted.org/packages/7c/fc/6a8cb64e5f0324877d503c854da15d76c1e50eb722e320b15345c4d0c6de/cffi-1.17.1-cp313-cp313-win_amd64.whl", hash = "sha256:f6a16c31041f09ead72d69f583767292f750d24913dadacf5756b966aacb3f1a", size = 182009, upload-time = "2024-09-04T20:44:45.309Z" },
]

[[package]]
name = "cfgv"
version = "3.4.0"
source = { registry = "https://pypi.org/simple" }
sdist = { url = "https://files.pythonhosted.org/packages/11/74/539e56497d9bd1d484fd863dd69cbbfa653cd2aa27abfe35653494d85e94/cfgv-3.4.0.tar.gz", hash = "sha256:e52591d4c5f5dead8e0f673fb16db7949d2cfb3f7da4582893288f0ded8fe560", size = 7114, upload-time = "2023-08-12T20:38:17.776Z" }
wheels = [
    { url = "https://files.pythonhosted.org/packages/c5/55/51844dd50c4fc7a33b653bfaba4c2456f06955289ca770a5dbd5fd267374/cfgv-3.4.0-py2.py3-none-any.whl", hash = "sha256:b7265b1f29fd3316bfcd2b330d63d024f2bfd8bcb8b0272f8e19a504856c48f9", size = 7249, upload-time = "2023-08-12T20:38:16.269Z" },
]

[[package]]
name = "charset-normalizer"
version = "3.4.2"
source = { registry = "https://pypi.org/simple" }
sdist = { url = "https://files.pythonhosted.org/packages/e4/33/89c2ced2b67d1c2a61c19c6751aa8902d46ce3dacb23600a283619f5a12d/charset_normalizer-3.4.2.tar.gz", hash = "sha256:5baececa9ecba31eff645232d59845c07aa030f0c81ee70184a90d35099a0e63", size = 126367, upload-time = "2025-05-02T08:34:42.01Z" }
wheels = [
    { url = "https://files.pythonhosted.org/packages/d7/a4/37f4d6035c89cac7930395a35cc0f1b872e652eaafb76a6075943754f095/charset_normalizer-3.4.2-cp312-cp312-macosx_10_13_universal2.whl", hash = "sha256:0c29de6a1a95f24b9a1aa7aefd27d2487263f00dfd55a77719b530788f75cff7", size = 199936, upload-time = "2025-05-02T08:32:33.712Z" },
    { url = "https://files.pythonhosted.org/packages/ee/8a/1a5e33b73e0d9287274f899d967907cd0bf9c343e651755d9307e0dbf2b3/charset_normalizer-3.4.2-cp312-cp312-manylinux_2_17_aarch64.manylinux2014_aarch64.whl", hash = "sha256:cddf7bd982eaa998934a91f69d182aec997c6c468898efe6679af88283b498d3", size = 143790, upload-time = "2025-05-02T08:32:35.768Z" },
    { url = "https://files.pythonhosted.org/packages/66/52/59521f1d8e6ab1482164fa21409c5ef44da3e9f653c13ba71becdd98dec3/charset_normalizer-3.4.2-cp312-cp312-manylinux_2_17_ppc64le.manylinux2014_ppc64le.whl", hash = "sha256:fcbe676a55d7445b22c10967bceaaf0ee69407fbe0ece4d032b6eb8d4565982a", size = 153924, upload-time = "2025-05-02T08:32:37.284Z" },
    { url = "https://files.pythonhosted.org/packages/86/2d/fb55fdf41964ec782febbf33cb64be480a6b8f16ded2dbe8db27a405c09f/charset_normalizer-3.4.2-cp312-cp312-manylinux_2_17_s390x.manylinux2014_s390x.whl", hash = "sha256:d41c4d287cfc69060fa91cae9683eacffad989f1a10811995fa309df656ec214", size = 146626, upload-time = "2025-05-02T08:32:38.803Z" },
    { url = "https://files.pythonhosted.org/packages/8c/73/6ede2ec59bce19b3edf4209d70004253ec5f4e319f9a2e3f2f15601ed5f7/charset_normalizer-3.4.2-cp312-cp312-manylinux_2_17_x86_64.manylinux2014_x86_64.whl", hash = "sha256:4e594135de17ab3866138f496755f302b72157d115086d100c3f19370839dd3a", size = 148567, upload-time = "2025-05-02T08:32:40.251Z" },
    { url = "https://files.pythonhosted.org/packages/09/14/957d03c6dc343c04904530b6bef4e5efae5ec7d7990a7cbb868e4595ee30/charset_normalizer-3.4.2-cp312-cp312-manylinux_2_5_i686.manylinux1_i686.manylinux_2_17_i686.manylinux2014_i686.whl", hash = "sha256:cf713fe9a71ef6fd5adf7a79670135081cd4431c2943864757f0fa3a65b1fafd", size = 150957, upload-time = "2025-05-02T08:32:41.705Z" },
    { url = "https://files.pythonhosted.org/packages/0d/c8/8174d0e5c10ccebdcb1b53cc959591c4c722a3ad92461a273e86b9f5a302/charset_normalizer-3.4.2-cp312-cp312-musllinux_1_2_aarch64.whl", hash = "sha256:a370b3e078e418187da8c3674eddb9d983ec09445c99a3a263c2011993522981", size = 145408, upload-time = "2025-05-02T08:32:43.709Z" },
    { url = "https://files.pythonhosted.org/packages/58/aa/8904b84bc8084ac19dc52feb4f5952c6df03ffb460a887b42615ee1382e8/charset_normalizer-3.4.2-cp312-cp312-musllinux_1_2_i686.whl", hash = "sha256:a955b438e62efdf7e0b7b52a64dc5c3396e2634baa62471768a64bc2adb73d5c", size = 153399, upload-time = "2025-05-02T08:32:46.197Z" },
    { url = "https://files.pythonhosted.org/packages/c2/26/89ee1f0e264d201cb65cf054aca6038c03b1a0c6b4ae998070392a3ce605/charset_normalizer-3.4.2-cp312-cp312-musllinux_1_2_ppc64le.whl", hash = "sha256:7222ffd5e4de8e57e03ce2cef95a4c43c98fcb72ad86909abdfc2c17d227fc1b", size = 156815, upload-time = "2025-05-02T08:32:48.105Z" },
    { url = "https://files.pythonhosted.org/packages/fd/07/68e95b4b345bad3dbbd3a8681737b4338ff2c9df29856a6d6d23ac4c73cb/charset_normalizer-3.4.2-cp312-cp312-musllinux_1_2_s390x.whl", hash = "sha256:bee093bf902e1d8fc0ac143c88902c3dfc8941f7ea1d6a8dd2bcb786d33db03d", size = 154537, upload-time = "2025-05-02T08:32:49.719Z" },
    { url = "https://files.pythonhosted.org/packages/77/1a/5eefc0ce04affb98af07bc05f3bac9094513c0e23b0562d64af46a06aae4/charset_normalizer-3.4.2-cp312-cp312-musllinux_1_2_x86_64.whl", hash = "sha256:dedb8adb91d11846ee08bec4c8236c8549ac721c245678282dcb06b221aab59f", size = 149565, upload-time = "2025-05-02T08:32:51.404Z" },
    { url = "https://files.pythonhosted.org/packages/37/a0/2410e5e6032a174c95e0806b1a6585eb21e12f445ebe239fac441995226a/charset_normalizer-3.4.2-cp312-cp312-win32.whl", hash = "sha256:db4c7bf0e07fc3b7d89ac2a5880a6a8062056801b83ff56d8464b70f65482b6c", size = 98357, upload-time = "2025-05-02T08:32:53.079Z" },
    { url = "https://files.pythonhosted.org/packages/6c/4f/c02d5c493967af3eda9c771ad4d2bbc8df6f99ddbeb37ceea6e8716a32bc/charset_normalizer-3.4.2-cp312-cp312-win_amd64.whl", hash = "sha256:5a9979887252a82fefd3d3ed2a8e3b937a7a809f65dcb1e068b090e165bbe99e", size = 105776, upload-time = "2025-05-02T08:32:54.573Z" },
    { url = "https://files.pythonhosted.org/packages/ea/12/a93df3366ed32db1d907d7593a94f1fe6293903e3e92967bebd6950ed12c/charset_normalizer-3.4.2-cp313-cp313-macosx_10_13_universal2.whl", hash = "sha256:926ca93accd5d36ccdabd803392ddc3e03e6d4cd1cf17deff3b989ab8e9dbcf0", size = 199622, upload-time = "2025-05-02T08:32:56.363Z" },
    { url = "https://files.pythonhosted.org/packages/04/93/bf204e6f344c39d9937d3c13c8cd5bbfc266472e51fc8c07cb7f64fcd2de/charset_normalizer-3.4.2-cp313-cp313-manylinux_2_17_aarch64.manylinux2014_aarch64.whl", hash = "sha256:eba9904b0f38a143592d9fc0e19e2df0fa2e41c3c3745554761c5f6447eedabf", size = 143435, upload-time = "2025-05-02T08:32:58.551Z" },
    { url = "https://files.pythonhosted.org/packages/22/2a/ea8a2095b0bafa6c5b5a55ffdc2f924455233ee7b91c69b7edfcc9e02284/charset_normalizer-3.4.2-cp313-cp313-manylinux_2_17_ppc64le.manylinux2014_ppc64le.whl", hash = "sha256:3fddb7e2c84ac87ac3a947cb4e66d143ca5863ef48e4a5ecb83bd48619e4634e", size = 153653, upload-time = "2025-05-02T08:33:00.342Z" },
    { url = "https://files.pythonhosted.org/packages/b6/57/1b090ff183d13cef485dfbe272e2fe57622a76694061353c59da52c9a659/charset_normalizer-3.4.2-cp313-cp313-manylinux_2_17_s390x.manylinux2014_s390x.whl", hash = "sha256:98f862da73774290f251b9df8d11161b6cf25b599a66baf087c1ffe340e9bfd1", size = 146231, upload-time = "2025-05-02T08:33:02.081Z" },
    { url = "https://files.pythonhosted.org/packages/e2/28/ffc026b26f441fc67bd21ab7f03b313ab3fe46714a14b516f931abe1a2d8/charset_normalizer-3.4.2-cp313-cp313-manylinux_2_17_x86_64.manylinux2014_x86_64.whl", hash = "sha256:6c9379d65defcab82d07b2a9dfbfc2e95bc8fe0ebb1b176a3190230a3ef0e07c", size = 148243, upload-time = "2025-05-02T08:33:04.063Z" },
    { url = "https://files.pythonhosted.org/packages/c0/0f/9abe9bd191629c33e69e47c6ef45ef99773320e9ad8e9cb08b8ab4a8d4cb/charset_normalizer-3.4.2-cp313-cp313-manylinux_2_5_i686.manylinux1_i686.manylinux_2_17_i686.manylinux2014_i686.whl", hash = "sha256:e635b87f01ebc977342e2697d05b56632f5f879a4f15955dfe8cef2448b51691", size = 150442, upload-time = "2025-05-02T08:33:06.418Z" },
    { url = "https://files.pythonhosted.org/packages/67/7c/a123bbcedca91d5916c056407f89a7f5e8fdfce12ba825d7d6b9954a1a3c/charset_normalizer-3.4.2-cp313-cp313-musllinux_1_2_aarch64.whl", hash = "sha256:1c95a1e2902a8b722868587c0e1184ad5c55631de5afc0eb96bc4b0d738092c0", size = 145147, upload-time = "2025-05-02T08:33:08.183Z" },
    { url = "https://files.pythonhosted.org/packages/ec/fe/1ac556fa4899d967b83e9893788e86b6af4d83e4726511eaaad035e36595/charset_normalizer-3.4.2-cp313-cp313-musllinux_1_2_i686.whl", hash = "sha256:ef8de666d6179b009dce7bcb2ad4c4a779f113f12caf8dc77f0162c29d20490b", size = 153057, upload-time = "2025-05-02T08:33:09.986Z" },
    { url = "https://files.pythonhosted.org/packages/2b/ff/acfc0b0a70b19e3e54febdd5301a98b72fa07635e56f24f60502e954c461/charset_normalizer-3.4.2-cp313-cp313-musllinux_1_2_ppc64le.whl", hash = "sha256:32fc0341d72e0f73f80acb0a2c94216bd704f4f0bce10aedea38f30502b271ff", size = 156454, upload-time = "2025-05-02T08:33:11.814Z" },
    { url = "https://files.pythonhosted.org/packages/92/08/95b458ce9c740d0645feb0e96cea1f5ec946ea9c580a94adfe0b617f3573/charset_normalizer-3.4.2-cp313-cp313-musllinux_1_2_s390x.whl", hash = "sha256:289200a18fa698949d2b39c671c2cc7a24d44096784e76614899a7ccf2574b7b", size = 154174, upload-time = "2025-05-02T08:33:13.707Z" },
    { url = "https://files.pythonhosted.org/packages/78/be/8392efc43487ac051eee6c36d5fbd63032d78f7728cb37aebcc98191f1ff/charset_normalizer-3.4.2-cp313-cp313-musllinux_1_2_x86_64.whl", hash = "sha256:4a476b06fbcf359ad25d34a057b7219281286ae2477cc5ff5e3f70a246971148", size = 149166, upload-time = "2025-05-02T08:33:15.458Z" },
    { url = "https://files.pythonhosted.org/packages/44/96/392abd49b094d30b91d9fbda6a69519e95802250b777841cf3bda8fe136c/charset_normalizer-3.4.2-cp313-cp313-win32.whl", hash = "sha256:aaeeb6a479c7667fbe1099af9617c83aaca22182d6cf8c53966491a0f1b7ffb7", size = 98064, upload-time = "2025-05-02T08:33:17.06Z" },
    { url = "https://files.pythonhosted.org/packages/e9/b0/0200da600134e001d91851ddc797809e2fe0ea72de90e09bec5a2fbdaccb/charset_normalizer-3.4.2-cp313-cp313-win_amd64.whl", hash = "sha256:aa6af9e7d59f9c12b33ae4e9450619cf2488e2bbe9b44030905877f0b2324980", size = 105641, upload-time = "2025-05-02T08:33:18.753Z" },
    { url = "https://files.pythonhosted.org/packages/20/94/c5790835a017658cbfabd07f3bfb549140c3ac458cfc196323996b10095a/charset_normalizer-3.4.2-py3-none-any.whl", hash = "sha256:7f56930ab0abd1c45cd15be65cc741c28b1c9a34876ce8c17a2fa107810c0af0", size = 52626, upload-time = "2025-05-02T08:34:40.053Z" },
]

[[package]]
name = "click"
version = "8.2.1"
source = { registry = "https://pypi.org/simple" }
dependencies = [
    { name = "colorama", marker = "sys_platform == 'win32'" },
]
sdist = { url = "https://files.pythonhosted.org/packages/60/6c/8ca2efa64cf75a977a0d7fac081354553ebe483345c734fb6b6515d96bbc/click-8.2.1.tar.gz", hash = "sha256:27c491cc05d968d271d5a1db13e3b5a184636d9d930f148c50b038f0d0646202", size = 286342, upload-time = "2025-05-20T23:19:49.832Z" }
wheels = [
    { url = "https://files.pythonhosted.org/packages/85/32/10bb5764d90a8eee674e9dc6f4db6a0ab47c8c4d0d83c27f7c39ac415a4d/click-8.2.1-py3-none-any.whl", hash = "sha256:61a3265b914e850b85317d0b3109c7f8cd35a670f963866005d6ef1d5175a12b", size = 102215, upload-time = "2025-05-20T23:19:47.796Z" },
]

[[package]]
name = "colorama"
version = "0.4.6"
source = { registry = "https://pypi.org/simple" }
sdist = { url = "https://files.pythonhosted.org/packages/d8/53/6f443c9a4a8358a93a6792e2acffb9d9d5cb0a5cfd8802644b7b1c9a02e4/colorama-0.4.6.tar.gz", hash = "sha256:08695f5cb7ed6e0531a20572697297273c47b8cae5a63ffc6d6ed5c201be6e44", size = 27697, upload-time = "2022-10-25T02:36:22.414Z" }
wheels = [
    { url = "https://files.pythonhosted.org/packages/d1/d6/3965ed04c63042e047cb6a3e6ed1a63a35087b6a609aa3a15ed8ac56c221/colorama-0.4.6-py2.py3-none-any.whl", hash = "sha256:4f1d9991f5acc0ca119f9d443620b77f9d6b33703e51011c16baf57afb285fc6", size = 25335, upload-time = "2022-10-25T02:36:20.889Z" },
]

[[package]]
name = "cryptography"
version = "45.0.4"
source = { registry = "https://pypi.org/simple" }
dependencies = [
    { name = "cffi", marker = "platform_python_implementation != 'PyPy'" },
]
sdist = { url = "https://files.pythonhosted.org/packages/fe/c8/a2a376a8711c1e11708b9c9972e0c3223f5fc682552c82d8db844393d6ce/cryptography-45.0.4.tar.gz", hash = "sha256:7405ade85c83c37682c8fe65554759800a4a8c54b2d96e0f8ad114d31b808d57", size = 744890, upload-time = "2025-06-10T00:03:51.297Z" }
wheels = [
    { url = "https://files.pythonhosted.org/packages/cc/1c/92637793de053832523b410dbe016d3f5c11b41d0cf6eef8787aabb51d41/cryptography-45.0.4-cp311-abi3-macosx_10_9_universal2.whl", hash = "sha256:425a9a6ac2823ee6e46a76a21a4e8342d8fa5c01e08b823c1f19a8b74f096069", size = 7055712, upload-time = "2025-06-10T00:02:38.826Z" },
    { url = "https://files.pythonhosted.org/packages/ba/14/93b69f2af9ba832ad6618a03f8a034a5851dc9a3314336a3d71c252467e1/cryptography-45.0.4-cp311-abi3-manylinux2014_aarch64.manylinux_2_17_aarch64.whl", hash = "sha256:680806cf63baa0039b920f4976f5f31b10e772de42f16310a6839d9f21a26b0d", size = 4205335, upload-time = "2025-06-10T00:02:41.64Z" },
    { url = "https://files.pythonhosted.org/packages/67/30/fae1000228634bf0b647fca80403db5ca9e3933b91dd060570689f0bd0f7/cryptography-45.0.4-cp311-abi3-manylinux2014_x86_64.manylinux_2_17_x86_64.whl", hash = "sha256:4ca0f52170e821bc8da6fc0cc565b7bb8ff8d90d36b5e9fdd68e8a86bdf72036", size = 4431487, upload-time = "2025-06-10T00:02:43.696Z" },
    { url = "https://files.pythonhosted.org/packages/6d/5a/7dffcf8cdf0cb3c2430de7404b327e3db64735747d641fc492539978caeb/cryptography-45.0.4-cp311-abi3-manylinux_2_28_aarch64.whl", hash = "sha256:f3fe7a5ae34d5a414957cc7f457e2b92076e72938423ac64d215722f6cf49a9e", size = 4208922, upload-time = "2025-06-10T00:02:45.334Z" },
    { url = "https://files.pythonhosted.org/packages/c6/f3/528729726eb6c3060fa3637253430547fbaaea95ab0535ea41baa4a6fbd8/cryptography-45.0.4-cp311-abi3-manylinux_2_28_armv7l.manylinux_2_31_armv7l.whl", hash = "sha256:25eb4d4d3e54595dc8adebc6bbd5623588991d86591a78c2548ffb64797341e2", size = 3900433, upload-time = "2025-06-10T00:02:47.359Z" },
    { url = "https://files.pythonhosted.org/packages/d9/4a/67ba2e40f619e04d83c32f7e1d484c1538c0800a17c56a22ff07d092ccc1/cryptography-45.0.4-cp311-abi3-manylinux_2_28_x86_64.whl", hash = "sha256:ce1678a2ccbe696cf3af15a75bb72ee008d7ff183c9228592ede9db467e64f1b", size = 4464163, upload-time = "2025-06-10T00:02:49.412Z" },
    { url = "https://files.pythonhosted.org/packages/7e/9a/b4d5aa83661483ac372464809c4b49b5022dbfe36b12fe9e323ca8512420/cryptography-45.0.4-cp311-abi3-manylinux_2_34_aarch64.whl", hash = "sha256:49fe9155ab32721b9122975e168a6760d8ce4cffe423bcd7ca269ba41b5dfac1", size = 4208687, upload-time = "2025-06-10T00:02:50.976Z" },
    { url = "https://files.pythonhosted.org/packages/db/b7/a84bdcd19d9c02ec5807f2ec2d1456fd8451592c5ee353816c09250e3561/cryptography-45.0.4-cp311-abi3-manylinux_2_34_x86_64.whl", hash = "sha256:2882338b2a6e0bd337052e8b9007ced85c637da19ef9ecaf437744495c8c2999", size = 4463623, upload-time = "2025-06-10T00:02:52.542Z" },
    { url = "https://files.pythonhosted.org/packages/d8/84/69707d502d4d905021cac3fb59a316344e9f078b1da7fb43ecde5e10840a/cryptography-45.0.4-cp311-abi3-musllinux_1_2_aarch64.whl", hash = "sha256:23b9c3ea30c3ed4db59e7b9619272e94891f8a3a5591d0b656a7582631ccf750", size = 4332447, upload-time = "2025-06-10T00:02:54.63Z" },
    { url = "https://files.pythonhosted.org/packages/f3/ee/d4f2ab688e057e90ded24384e34838086a9b09963389a5ba6854b5876598/cryptography-45.0.4-cp311-abi3-musllinux_1_2_x86_64.whl", hash = "sha256:b0a97c927497e3bc36b33987abb99bf17a9a175a19af38a892dc4bbb844d7ee2", size = 4572830, upload-time = "2025-06-10T00:02:56.689Z" },
    { url = "https://files.pythonhosted.org/packages/70/d4/994773a261d7ff98034f72c0e8251fe2755eac45e2265db4c866c1c6829c/cryptography-45.0.4-cp311-abi3-win32.whl", hash = "sha256:e00a6c10a5c53979d6242f123c0a97cff9f3abed7f064fc412c36dc521b5f257", size = 2932769, upload-time = "2025-06-10T00:02:58.467Z" },
    { url = "https://files.pythonhosted.org/packages/5a/42/c80bd0b67e9b769b364963b5252b17778a397cefdd36fa9aa4a5f34c599a/cryptography-45.0.4-cp311-abi3-win_amd64.whl", hash = "sha256:817ee05c6c9f7a69a16200f0c90ab26d23a87701e2a284bd15156783e46dbcc8", size = 3410441, upload-time = "2025-06-10T00:03:00.14Z" },
    { url = "https://files.pythonhosted.org/packages/ce/0b/2488c89f3a30bc821c9d96eeacfcab6ff3accc08a9601ba03339c0fd05e5/cryptography-45.0.4-cp37-abi3-macosx_10_9_universal2.whl", hash = "sha256:964bcc28d867e0f5491a564b7debb3ffdd8717928d315d12e0d7defa9e43b723", size = 7031836, upload-time = "2025-06-10T00:03:01.726Z" },
    { url = "https://files.pythonhosted.org/packages/fe/51/8c584ed426093aac257462ae62d26ad61ef1cbf5b58d8b67e6e13c39960e/cryptography-45.0.4-cp37-abi3-manylinux2014_aarch64.manylinux_2_17_aarch64.whl", hash = "sha256:6a5bf57554e80f75a7db3d4b1dacaa2764611ae166ab42ea9a72bcdb5d577637", size = 4195746, upload-time = "2025-06-10T00:03:03.94Z" },
    { url = "https://files.pythonhosted.org/packages/5c/7d/4b0ca4d7af95a704eef2f8f80a8199ed236aaf185d55385ae1d1610c03c2/cryptography-45.0.4-cp37-abi3-manylinux2014_x86_64.manylinux_2_17_x86_64.whl", hash = "sha256:46cf7088bf91bdc9b26f9c55636492c1cce3e7aaf8041bbf0243f5e5325cfb2d", size = 4424456, upload-time = "2025-06-10T00:03:05.589Z" },
    { url = "https://files.pythonhosted.org/packages/1d/45/5fabacbc6e76ff056f84d9f60eeac18819badf0cefc1b6612ee03d4ab678/cryptography-45.0.4-cp37-abi3-manylinux_2_28_aarch64.whl", hash = "sha256:7bedbe4cc930fa4b100fc845ea1ea5788fcd7ae9562e669989c11618ae8d76ee", size = 4198495, upload-time = "2025-06-10T00:03:09.172Z" },
    { url = "https://files.pythonhosted.org/packages/55/b7/ffc9945b290eb0a5d4dab9b7636706e3b5b92f14ee5d9d4449409d010d54/cryptography-45.0.4-cp37-abi3-manylinux_2_28_armv7l.manylinux_2_31_armv7l.whl", hash = "sha256:eaa3e28ea2235b33220b949c5a0d6cf79baa80eab2eb5607ca8ab7525331b9ff", size = 3885540, upload-time = "2025-06-10T00:03:10.835Z" },
    { url = "https://files.pythonhosted.org/packages/7f/e3/57b010282346980475e77d414080acdcb3dab9a0be63071efc2041a2c6bd/cryptography-45.0.4-cp37-abi3-manylinux_2_28_x86_64.whl", hash = "sha256:7ef2dde4fa9408475038fc9aadfc1fb2676b174e68356359632e980c661ec8f6", size = 4452052, upload-time = "2025-06-10T00:03:12.448Z" },
    { url = "https://files.pythonhosted.org/packages/37/e6/ddc4ac2558bf2ef517a358df26f45bc774a99bf4653e7ee34b5e749c03e3/cryptography-45.0.4-cp37-abi3-manylinux_2_34_aarch64.whl", hash = "sha256:6a3511ae33f09094185d111160fd192c67aa0a2a8d19b54d36e4c78f651dc5ad", size = 4198024, upload-time = "2025-06-10T00:03:13.976Z" },
    { url = "https://files.pythonhosted.org/packages/3a/c0/85fa358ddb063ec588aed4a6ea1df57dc3e3bc1712d87c8fa162d02a65fc/cryptography-45.0.4-cp37-abi3-manylinux_2_34_x86_64.whl", hash = "sha256:06509dc70dd71fa56eaa138336244e2fbaf2ac164fc9b5e66828fccfd2b680d6", size = 4451442, upload-time = "2025-06-10T00:03:16.248Z" },
    { url = "https://files.pythonhosted.org/packages/33/67/362d6ec1492596e73da24e669a7fbbaeb1c428d6bf49a29f7a12acffd5dc/cryptography-45.0.4-cp37-abi3-musllinux_1_2_aarch64.whl", hash = "sha256:5f31e6b0a5a253f6aa49be67279be4a7e5a4ef259a9f33c69f7d1b1191939872", size = 4325038, upload-time = "2025-06-10T00:03:18.4Z" },
    { url = "https://files.pythonhosted.org/packages/53/75/82a14bf047a96a1b13ebb47fb9811c4f73096cfa2e2b17c86879687f9027/cryptography-45.0.4-cp37-abi3-musllinux_1_2_x86_64.whl", hash = "sha256:944e9ccf67a9594137f942d5b52c8d238b1b4e46c7a0c2891b7ae6e01e7c80a4", size = 4560964, upload-time = "2025-06-10T00:03:20.06Z" },
    { url = "https://files.pythonhosted.org/packages/cd/37/1a3cba4c5a468ebf9b95523a5ef5651244693dc712001e276682c278fc00/cryptography-45.0.4-cp37-abi3-win32.whl", hash = "sha256:c22fe01e53dc65edd1945a2e6f0015e887f84ced233acecb64b4daadb32f5c97", size = 2924557, upload-time = "2025-06-10T00:03:22.563Z" },
    { url = "https://files.pythonhosted.org/packages/2a/4b/3256759723b7e66380397d958ca07c59cfc3fb5c794fb5516758afd05d41/cryptography-45.0.4-cp37-abi3-win_amd64.whl", hash = "sha256:627ba1bc94f6adf0b0a2e35d87020285ead22d9f648c7e75bb64f367375f3b22", size = 3395508, upload-time = "2025-06-10T00:03:24.586Z" },
]

[[package]]
name = "diff-match-patch"
version = "20241021"
source = { registry = "https://pypi.org/simple" }
sdist = { url = "https://files.pythonhosted.org/packages/0e/ad/32e1777dd57d8e85fa31e3a243af66c538245b8d64b7265bec9a61f2ca33/diff_match_patch-20241021.tar.gz", hash = "sha256:beae57a99fa48084532935ee2968b8661db861862ec82c6f21f4acdd6d835073", size = 39962, upload-time = "2024-10-21T19:41:21.094Z" }
wheels = [
    { url = "https://files.pythonhosted.org/packages/f7/bb/2aa9b46a01197398b901e458974c20ed107935c26e44e37ad5b0e5511e44/diff_match_patch-20241021-py3-none-any.whl", hash = "sha256:93cea333fb8b2bc0d181b0de5e16df50dd344ce64828226bda07728818936782", size = 43252, upload-time = "2024-10-21T19:41:19.914Z" },
]

[[package]]
name = "distlib"
version = "0.3.9"
source = { registry = "https://pypi.org/simple" }
sdist = { url = "https://files.pythonhosted.org/packages/0d/dd/1bec4c5ddb504ca60fc29472f3d27e8d4da1257a854e1d96742f15c1d02d/distlib-0.3.9.tar.gz", hash = "sha256:a60f20dea646b8a33f3e7772f74dc0b2d0772d2837ee1342a00645c81edf9403", size = 613923, upload-time = "2024-10-09T18:35:47.551Z" }
wheels = [
    { url = "https://files.pythonhosted.org/packages/91/a1/cf2472db20f7ce4a6be1253a81cfdf85ad9c7885ffbed7047fb72c24cf87/distlib-0.3.9-py2.py3-none-any.whl", hash = "sha256:47f8c22fd27c27e25a65601af709b38e4f0a45ea4fc2e710f65755fa8caaaf87", size = 468973, upload-time = "2024-10-09T18:35:44.272Z" },
]

[[package]]
name = "distro"
version = "1.9.0"
source = { registry = "https://pypi.org/simple" }
sdist = { url = "https://files.pythonhosted.org/packages/fc/f8/98eea607f65de6527f8a2e8885fc8015d3e6f5775df186e443e0964a11c3/distro-1.9.0.tar.gz", hash = "sha256:2fa77c6fd8940f116ee1d6b94a2f90b13b5ea8d019b98bc8bafdcabcdd9bdbed", size = 60722, upload-time = "2023-12-24T09:54:32.31Z" }
wheels = [
    { url = "https://files.pythonhosted.org/packages/12/b3/231ffd4ab1fc9d679809f356cebee130ac7daa00d6d6f3206dd4fd137e9e/distro-1.9.0-py3-none-any.whl", hash = "sha256:7bffd925d65168f85027d8da9af6bddab658135b840670a223589bc0c8ef02b2", size = 20277, upload-time = "2023-12-24T09:54:30.421Z" },
]

[[package]]
name = "eval-type-backport"
version = "0.2.2"
source = { registry = "https://pypi.org/simple" }
sdist = { url = "https://files.pythonhosted.org/packages/30/ea/8b0ac4469d4c347c6a385ff09dc3c048c2d021696664e26c7ee6791631b5/eval_type_backport-0.2.2.tar.gz", hash = "sha256:f0576b4cf01ebb5bd358d02314d31846af5e07678387486e2c798af0e7d849c1", size = 9079, upload-time = "2024-12-21T20:09:46.005Z" }
wheels = [
    { url = "https://files.pythonhosted.org/packages/ce/31/55cd413eaccd39125368be33c46de24a1f639f2e12349b0361b4678f3915/eval_type_backport-0.2.2-py3-none-any.whl", hash = "sha256:cb6ad7c393517f476f96d456d0412ea80f0a8cf96f6892834cd9340149111b0a", size = 5830, upload-time = "2024-12-21T20:09:44.175Z" },
]

[[package]]
name = "filelock"
version = "3.18.0"
source = { registry = "https://pypi.org/simple" }
sdist = { url = "https://files.pythonhosted.org/packages/0a/10/c23352565a6544bdc5353e0b15fc1c563352101f30e24bf500207a54df9a/filelock-3.18.0.tar.gz", hash = "sha256:adbc88eabb99d2fec8c9c1b229b171f18afa655400173ddc653d5d01501fb9f2", size = 18075, upload-time = "2025-03-14T07:11:40.47Z" }
wheels = [
    { url = "https://files.pythonhosted.org/packages/4d/36/2a115987e2d8c300a974597416d9de88f2444426de9571f4b59b2cca3acc/filelock-3.18.0-py3-none-any.whl", hash = "sha256:c401f4f8377c4464e6db25fff06205fd89bdd83b65eb0488ed1b160f780e21de", size = 16215, upload-time = "2025-03-14T07:11:39.145Z" },
]

[[package]]
name = "google-auth"
version = "2.40.3"
source = { registry = "https://pypi.org/simple" }
dependencies = [
    { name = "cachetools" },
    { name = "pyasn1-modules" },
    { name = "rsa" },
]
sdist = { url = "https://files.pythonhosted.org/packages/9e/9b/e92ef23b84fa10a64ce4831390b7a4c2e53c0132568d99d4ae61d04c8855/google_auth-2.40.3.tar.gz", hash = "sha256:500c3a29adedeb36ea9cf24b8d10858e152f2412e3ca37829b3fa18e33d63b77", size = 281029, upload-time = "2025-06-04T18:04:57.577Z" }
wheels = [
    { url = "https://files.pythonhosted.org/packages/17/63/b19553b658a1692443c62bd07e5868adaa0ad746a0751ba62c59568cd45b/google_auth-2.40.3-py2.py3-none-any.whl", hash = "sha256:1370d4593e86213563547f97a92752fc658456fe4514c809544f330fed45a7ca", size = 216137, upload-time = "2025-06-04T18:04:55.573Z" },
]

[[package]]
name = "google-genai"
version = "1.20.0"
source = { registry = "https://pypi.org/simple" }
dependencies = [
    { name = "anyio" },
    { name = "google-auth" },
    { name = "httpx" },
    { name = "pydantic" },
    { name = "requests" },
    { name = "typing-extensions" },
    { name = "websockets" },
]
sdist = { url = "https://files.pythonhosted.org/packages/19/12/ad9f08be2ca85122ca50ac69ae70454f18a3c7d840bcc4ed43f517ab47be/google_genai-1.20.0.tar.gz", hash = "sha256:dccca78f765233844b1bd4f1f7a2237d9a76fe6038cf9aa72c0cd991e3c107b5", size = 201550, upload-time = "2025-06-11T23:57:16.411Z" }
wheels = [
    { url = "https://files.pythonhosted.org/packages/b9/b4/08f3ea414060a7e7d4436c08bb22d03dabef74cc05ef13ef8cd846156d5b/google_genai-1.20.0-py3-none-any.whl", hash = "sha256:ccd61d6ebcb14f5c778b817b8010e3955ae4f6ddfeaabf65f42f6d5e3e5a8125", size = 203039, upload-time = "2025-06-11T23:57:14.631Z" },
]

[[package]]
name = "graph-code"
version = "0.0.2"
source = { virtual = "." }
dependencies = [
    { name = "diff-match-patch" },
    { name = "loguru" },
    { name = "prompt-toolkit" },
    { name = "psutil" },
    { name = "pydantic-ai-slim", extra = ["google", "openai", "vertexai"] },
    { name = "pydantic-settings" },
    { name = "pymgclient" },
    { name = "python-dotenv" },
    { name = "rich" },
    { name = "toml" },
    { name = "tqdm" },
    { name = "tree-sitter" },
    { name = "tree-sitter-python" },
    { name = "typer" },
    { name = "watchdog" },
]

[package.optional-dependencies]
dev = [
    { name = "mypy" },
    { name = "pre-commit" },
    { name = "ruff" },
]
test = [
    { name = "pytest" },
    { name = "pytest-asyncio" },
]
treesitter-full = [
<<<<<<< HEAD
=======
    { name = "tqdm" },
>>>>>>> 3dd0e452
    { name = "tree-sitter-c" },
    { name = "tree-sitter-cpp" },
    { name = "tree-sitter-go" },
    { name = "tree-sitter-java" },
    { name = "tree-sitter-javascript" },
    { name = "tree-sitter-python" },
    { name = "tree-sitter-rust" },
    { name = "tree-sitter-scala" },
    { name = "tree-sitter-typescript" },
]

[package.dev-dependencies]
dev = [
    { name = "pyinstaller" },
    { name = "pytest" },
    { name = "types-toml" },
]

[package.metadata]
requires-dist = [
    { name = "diff-match-patch", specifier = ">=20241021" },
    { name = "loguru", specifier = ">=0.7.3" },
    { name = "mypy", marker = "extra == 'dev'", specifier = ">=1.11.0" },
    { name = "pre-commit", marker = "extra == 'dev'", specifier = ">=4.2.0" },
    { name = "prompt-toolkit", specifier = ">=3.0.0" },
    { name = "psutil", specifier = ">=5.9.0" },
    { name = "pydantic-ai-slim", extras = ["google", "openai", "vertexai"], specifier = ">=0.2.18" },
    { name = "pydantic-settings", specifier = ">=2.0.0" },
    { name = "pymgclient", specifier = ">=1.4.0" },
    { name = "pytest", marker = "extra == 'test'", specifier = ">=8.4.1" },
    { name = "pytest-asyncio", marker = "extra == 'test'", specifier = ">=1.0.0" },
    { name = "python-dotenv", specifier = ">=1.1.0" },
    { name = "rich", specifier = ">=13.7.1" },
    { name = "ruff", marker = "extra == 'dev'", specifier = ">=0.5.5" },
    { name = "toml", specifier = ">=0.10.2" },
    { name = "tqdm", specifier = ">=4.67.1" },
    { name = "tqdm", marker = "extra == 'treesitter-full'", specifier = ">=4.66.0" },
    { name = "tree-sitter", specifier = ">=0.24.0" },
    { name = "tree-sitter-c", marker = "extra == 'treesitter-full'", specifier = "==0.21.3" },
    { name = "tree-sitter-cpp", marker = "extra == 'treesitter-full'", specifier = ">=0.23.0" },
    { name = "tree-sitter-go", marker = "extra == 'treesitter-full'", specifier = ">=0.23.4" },
    { name = "tree-sitter-java", marker = "extra == 'treesitter-full'", specifier = ">=0.23.5" },
    { name = "tree-sitter-javascript", marker = "extra == 'treesitter-full'", specifier = ">=0.23.1" },
    { name = "tree-sitter-python", specifier = ">=0.23.6" },
    { name = "tree-sitter-python", marker = "extra == 'treesitter-full'", specifier = ">=0.23.6" },
    { name = "tree-sitter-rust", marker = "extra == 'treesitter-full'", specifier = ">=0.24.0" },
    { name = "tree-sitter-scala", marker = "extra == 'treesitter-full'", specifier = ">=0.24.0" },
    { name = "tree-sitter-typescript", marker = "extra == 'treesitter-full'", specifier = ">=0.23.2" },
    { name = "typer", specifier = ">=0.12.5" },
    { name = "watchdog", specifier = ">=6.0.0" },
]
provides-extras = ["test", "dev", "treesitter-full"]

[package.metadata.requires-dev]
dev = [
    { name = "pyinstaller", specifier = ">=6.14.1" },
    { name = "pytest", specifier = ">=8.4.1" },
    { name = "types-toml", specifier = ">=0.10.8.20240310" },
]

[[package]]
name = "griffe"
version = "1.7.3"
source = { registry = "https://pypi.org/simple" }
dependencies = [
    { name = "colorama" },
]
sdist = { url = "https://files.pythonhosted.org/packages/a9/3e/5aa9a61f7c3c47b0b52a1d930302992229d191bf4bc76447b324b731510a/griffe-1.7.3.tar.gz", hash = "sha256:52ee893c6a3a968b639ace8015bec9d36594961e156e23315c8e8e51401fa50b", size = 395137, upload-time = "2025-04-23T11:29:09.147Z" }
wheels = [
    { url = "https://files.pythonhosted.org/packages/58/c6/5c20af38c2a57c15d87f7f38bee77d63c1d2a3689f74fefaf35915dd12b2/griffe-1.7.3-py3-none-any.whl", hash = "sha256:c6b3ee30c2f0f17f30bcdef5068d6ab7a2a4f1b8bf1a3e74b56fffd21e1c5f75", size = 129303, upload-time = "2025-04-23T11:29:07.145Z" },
]

[[package]]
name = "h11"
version = "0.16.0"
source = { registry = "https://pypi.org/simple" }
sdist = { url = "https://files.pythonhosted.org/packages/01/ee/02a2c011bdab74c6fb3c75474d40b3052059d95df7e73351460c8588d963/h11-0.16.0.tar.gz", hash = "sha256:4e35b956cf45792e4caa5885e69fba00bdbc6ffafbfa020300e549b208ee5ff1", size = 101250, upload-time = "2025-04-24T03:35:25.427Z" }
wheels = [
    { url = "https://files.pythonhosted.org/packages/04/4b/29cac41a4d98d144bf5f6d33995617b185d14b22401f75ca86f384e87ff1/h11-0.16.0-py3-none-any.whl", hash = "sha256:63cf8bbe7522de3bf65932fda1d9c2772064ffb3dae62d55932da54b31cb6c86", size = 37515, upload-time = "2025-04-24T03:35:24.344Z" },
]

[[package]]
name = "httpcore"
version = "1.0.9"
source = { registry = "https://pypi.org/simple" }
dependencies = [
    { name = "certifi" },
    { name = "h11" },
]
sdist = { url = "https://files.pythonhosted.org/packages/06/94/82699a10bca87a5556c9c59b5963f2d039dbd239f25bc2a63907a05a14cb/httpcore-1.0.9.tar.gz", hash = "sha256:6e34463af53fd2ab5d807f399a9b45ea31c3dfa2276f15a2c3f00afff6e176e8", size = 85484, upload-time = "2025-04-24T22:06:22.219Z" }
wheels = [
    { url = "https://files.pythonhosted.org/packages/7e/f5/f66802a942d491edb555dd61e3a9961140fd64c90bce1eafd741609d334d/httpcore-1.0.9-py3-none-any.whl", hash = "sha256:2d400746a40668fc9dec9810239072b40b4484b640a8c38fd654a024c7a1bf55", size = 78784, upload-time = "2025-04-24T22:06:20.566Z" },
]

[[package]]
name = "httpx"
version = "0.28.1"
source = { registry = "https://pypi.org/simple" }
dependencies = [
    { name = "anyio" },
    { name = "certifi" },
    { name = "httpcore" },
    { name = "idna" },
]
sdist = { url = "https://files.pythonhosted.org/packages/b1/df/48c586a5fe32a0f01324ee087459e112ebb7224f646c0b5023f5e79e9956/httpx-0.28.1.tar.gz", hash = "sha256:75e98c5f16b0f35b567856f597f06ff2270a374470a5c2392242528e3e3e42fc", size = 141406, upload-time = "2024-12-06T15:37:23.222Z" }
wheels = [
    { url = "https://files.pythonhosted.org/packages/2a/39/e50c7c3a983047577ee07d2a9e53faf5a69493943ec3f6a384bdc792deb2/httpx-0.28.1-py3-none-any.whl", hash = "sha256:d909fcccc110f8c7faf814ca82a9a4d816bc5a6dbfea25d6591d6985b8ba59ad", size = 73517, upload-time = "2024-12-06T15:37:21.509Z" },
]

[[package]]
name = "identify"
version = "2.6.12"
source = { registry = "https://pypi.org/simple" }
sdist = { url = "https://files.pythonhosted.org/packages/a2/88/d193a27416618628a5eea64e3223acd800b40749a96ffb322a9b55a49ed1/identify-2.6.12.tar.gz", hash = "sha256:d8de45749f1efb108badef65ee8386f0f7bb19a7f26185f74de6367bffbaf0e6", size = 99254, upload-time = "2025-05-23T20:37:53.3Z" }
wheels = [
    { url = "https://files.pythonhosted.org/packages/7a/cd/18f8da995b658420625f7ef13f037be53ae04ec5ad33f9b718240dcfd48c/identify-2.6.12-py2.py3-none-any.whl", hash = "sha256:ad9672d5a72e0d2ff7c5c8809b62dfa60458626352fb0eb7b55e69bdc45334a2", size = 99145, upload-time = "2025-05-23T20:37:51.495Z" },
]

[[package]]
name = "idna"
version = "3.10"
source = { registry = "https://pypi.org/simple" }
sdist = { url = "https://files.pythonhosted.org/packages/f1/70/7703c29685631f5a7590aa73f1f1d3fa9a380e654b86af429e0934a32f7d/idna-3.10.tar.gz", hash = "sha256:12f65c9b470abda6dc35cf8e63cc574b1c52b11df2c86030af0ac09b01b13ea9", size = 190490, upload-time = "2024-09-15T18:07:39.745Z" }
wheels = [
    { url = "https://files.pythonhosted.org/packages/76/c6/c88e154df9c4e1a2a66ccf0005a88dfb2650c1dffb6f5ce603dfbd452ce3/idna-3.10-py3-none-any.whl", hash = "sha256:946d195a0d259cbba61165e88e65941f16e9b36ea6ddb97f00452bae8b1287d3", size = 70442, upload-time = "2024-09-15T18:07:37.964Z" },
]

[[package]]
name = "importlib-metadata"
version = "8.7.0"
source = { registry = "https://pypi.org/simple" }
dependencies = [
    { name = "zipp" },
]
sdist = { url = "https://files.pythonhosted.org/packages/76/66/650a33bd90f786193e4de4b3ad86ea60b53c89b669a5c7be931fac31cdb0/importlib_metadata-8.7.0.tar.gz", hash = "sha256:d13b81ad223b890aa16c5471f2ac3056cf76c5f10f82d6f9292f0b415f389000", size = 56641, upload-time = "2025-04-27T15:29:01.736Z" }
wheels = [
    { url = "https://files.pythonhosted.org/packages/20/b0/36bd937216ec521246249be3bf9855081de4c5e06a0c9b4219dbeda50373/importlib_metadata-8.7.0-py3-none-any.whl", hash = "sha256:e5dd1551894c77868a30651cef00984d50e1002d06942a7101d34870c5f02afd", size = 27656, upload-time = "2025-04-27T15:29:00.214Z" },
]

[[package]]
name = "iniconfig"
version = "2.1.0"
source = { registry = "https://pypi.org/simple" }
sdist = { url = "https://files.pythonhosted.org/packages/f2/97/ebf4da567aa6827c909642694d71c9fcf53e5b504f2d96afea02718862f3/iniconfig-2.1.0.tar.gz", hash = "sha256:3abbd2e30b36733fee78f9c7f7308f2d0050e88f0087fd25c2645f63c773e1c7", size = 4793, upload-time = "2025-03-19T20:09:59.721Z" }
wheels = [
    { url = "https://files.pythonhosted.org/packages/2c/e1/e6716421ea10d38022b952c159d5161ca1193197fb744506875fbb87ea7b/iniconfig-2.1.0-py3-none-any.whl", hash = "sha256:9deba5723312380e77435581c6bf4935c94cbfab9b1ed33ef8d238ea168eb760", size = 6050, upload-time = "2025-03-19T20:10:01.071Z" },
]

[[package]]
name = "jiter"
version = "0.10.0"
source = { registry = "https://pypi.org/simple" }
sdist = { url = "https://files.pythonhosted.org/packages/ee/9d/ae7ddb4b8ab3fb1b51faf4deb36cb48a4fbbd7cb36bad6a5fca4741306f7/jiter-0.10.0.tar.gz", hash = "sha256:07a7142c38aacc85194391108dc91b5b57093c978a9932bd86a36862759d9500", size = 162759, upload-time = "2025-05-18T19:04:59.73Z" }
wheels = [
    { url = "https://files.pythonhosted.org/packages/6d/b5/348b3313c58f5fbfb2194eb4d07e46a35748ba6e5b3b3046143f3040bafa/jiter-0.10.0-cp312-cp312-macosx_10_12_x86_64.whl", hash = "sha256:1e274728e4a5345a6dde2d343c8da018b9d4bd4350f5a472fa91f66fda44911b", size = 312262, upload-time = "2025-05-18T19:03:44.637Z" },
    { url = "https://files.pythonhosted.org/packages/9c/4a/6a2397096162b21645162825f058d1709a02965606e537e3304b02742e9b/jiter-0.10.0-cp312-cp312-macosx_11_0_arm64.whl", hash = "sha256:7202ae396446c988cb2a5feb33a543ab2165b786ac97f53b59aafb803fef0744", size = 320124, upload-time = "2025-05-18T19:03:46.341Z" },
    { url = "https://files.pythonhosted.org/packages/2a/85/1ce02cade7516b726dd88f59a4ee46914bf79d1676d1228ef2002ed2f1c9/jiter-0.10.0-cp312-cp312-manylinux_2_17_aarch64.manylinux2014_aarch64.whl", hash = "sha256:23ba7722d6748b6920ed02a8f1726fb4b33e0fd2f3f621816a8b486c66410ab2", size = 345330, upload-time = "2025-05-18T19:03:47.596Z" },
    { url = "https://files.pythonhosted.org/packages/75/d0/bb6b4f209a77190ce10ea8d7e50bf3725fc16d3372d0a9f11985a2b23eff/jiter-0.10.0-cp312-cp312-manylinux_2_17_armv7l.manylinux2014_armv7l.whl", hash = "sha256:371eab43c0a288537d30e1f0b193bc4eca90439fc08a022dd83e5e07500ed026", size = 369670, upload-time = "2025-05-18T19:03:49.334Z" },
    { url = "https://files.pythonhosted.org/packages/a0/f5/a61787da9b8847a601e6827fbc42ecb12be2c925ced3252c8ffcb56afcaf/jiter-0.10.0-cp312-cp312-manylinux_2_17_ppc64le.manylinux2014_ppc64le.whl", hash = "sha256:6c675736059020365cebc845a820214765162728b51ab1e03a1b7b3abb70f74c", size = 489057, upload-time = "2025-05-18T19:03:50.66Z" },
    { url = "https://files.pythonhosted.org/packages/12/e4/6f906272810a7b21406c760a53aadbe52e99ee070fc5c0cb191e316de30b/jiter-0.10.0-cp312-cp312-manylinux_2_17_s390x.manylinux2014_s390x.whl", hash = "sha256:0c5867d40ab716e4684858e4887489685968a47e3ba222e44cde6e4a2154f959", size = 389372, upload-time = "2025-05-18T19:03:51.98Z" },
    { url = "https://files.pythonhosted.org/packages/e2/ba/77013b0b8ba904bf3762f11e0129b8928bff7f978a81838dfcc958ad5728/jiter-0.10.0-cp312-cp312-manylinux_2_17_x86_64.manylinux2014_x86_64.whl", hash = "sha256:395bb9a26111b60141757d874d27fdea01b17e8fac958b91c20128ba8f4acc8a", size = 352038, upload-time = "2025-05-18T19:03:53.703Z" },
    { url = "https://files.pythonhosted.org/packages/67/27/c62568e3ccb03368dbcc44a1ef3a423cb86778a4389e995125d3d1aaa0a4/jiter-0.10.0-cp312-cp312-manylinux_2_5_i686.manylinux1_i686.whl", hash = "sha256:6842184aed5cdb07e0c7e20e5bdcfafe33515ee1741a6835353bb45fe5d1bd95", size = 391538, upload-time = "2025-05-18T19:03:55.046Z" },
    { url = "https://files.pythonhosted.org/packages/c0/72/0d6b7e31fc17a8fdce76164884edef0698ba556b8eb0af9546ae1a06b91d/jiter-0.10.0-cp312-cp312-musllinux_1_1_aarch64.whl", hash = "sha256:62755d1bcea9876770d4df713d82606c8c1a3dca88ff39046b85a048566d56ea", size = 523557, upload-time = "2025-05-18T19:03:56.386Z" },
    { url = "https://files.pythonhosted.org/packages/2f/09/bc1661fbbcbeb6244bd2904ff3a06f340aa77a2b94e5a7373fd165960ea3/jiter-0.10.0-cp312-cp312-musllinux_1_1_x86_64.whl", hash = "sha256:533efbce2cacec78d5ba73a41756beff8431dfa1694b6346ce7af3a12c42202b", size = 514202, upload-time = "2025-05-18T19:03:57.675Z" },
    { url = "https://files.pythonhosted.org/packages/1b/84/5a5d5400e9d4d54b8004c9673bbe4403928a00d28529ff35b19e9d176b19/jiter-0.10.0-cp312-cp312-win32.whl", hash = "sha256:8be921f0cadd245e981b964dfbcd6fd4bc4e254cdc069490416dd7a2632ecc01", size = 211781, upload-time = "2025-05-18T19:03:59.025Z" },
    { url = "https://files.pythonhosted.org/packages/9b/52/7ec47455e26f2d6e5f2ea4951a0652c06e5b995c291f723973ae9e724a65/jiter-0.10.0-cp312-cp312-win_amd64.whl", hash = "sha256:a7c7d785ae9dda68c2678532a5a1581347e9c15362ae9f6e68f3fdbfb64f2e49", size = 206176, upload-time = "2025-05-18T19:04:00.305Z" },
    { url = "https://files.pythonhosted.org/packages/2e/b0/279597e7a270e8d22623fea6c5d4eeac328e7d95c236ed51a2b884c54f70/jiter-0.10.0-cp313-cp313-macosx_10_12_x86_64.whl", hash = "sha256:e0588107ec8e11b6f5ef0e0d656fb2803ac6cf94a96b2b9fc675c0e3ab5e8644", size = 311617, upload-time = "2025-05-18T19:04:02.078Z" },
    { url = "https://files.pythonhosted.org/packages/91/e3/0916334936f356d605f54cc164af4060e3e7094364add445a3bc79335d46/jiter-0.10.0-cp313-cp313-macosx_11_0_arm64.whl", hash = "sha256:cafc4628b616dc32530c20ee53d71589816cf385dd9449633e910d596b1f5c8a", size = 318947, upload-time = "2025-05-18T19:04:03.347Z" },
    { url = "https://files.pythonhosted.org/packages/6a/8e/fd94e8c02d0e94539b7d669a7ebbd2776e51f329bb2c84d4385e8063a2ad/jiter-0.10.0-cp313-cp313-manylinux_2_17_aarch64.manylinux2014_aarch64.whl", hash = "sha256:520ef6d981172693786a49ff5b09eda72a42e539f14788124a07530f785c3ad6", size = 344618, upload-time = "2025-05-18T19:04:04.709Z" },
    { url = "https://files.pythonhosted.org/packages/6f/b0/f9f0a2ec42c6e9c2e61c327824687f1e2415b767e1089c1d9135f43816bd/jiter-0.10.0-cp313-cp313-manylinux_2_17_armv7l.manylinux2014_armv7l.whl", hash = "sha256:554dedfd05937f8fc45d17ebdf298fe7e0c77458232bcb73d9fbbf4c6455f5b3", size = 368829, upload-time = "2025-05-18T19:04:06.912Z" },
    { url = "https://files.pythonhosted.org/packages/e8/57/5bbcd5331910595ad53b9fd0c610392ac68692176f05ae48d6ce5c852967/jiter-0.10.0-cp313-cp313-manylinux_2_17_ppc64le.manylinux2014_ppc64le.whl", hash = "sha256:5bc299da7789deacf95f64052d97f75c16d4fc8c4c214a22bf8d859a4288a1c2", size = 491034, upload-time = "2025-05-18T19:04:08.222Z" },
    { url = "https://files.pythonhosted.org/packages/9b/be/c393df00e6e6e9e623a73551774449f2f23b6ec6a502a3297aeeece2c65a/jiter-0.10.0-cp313-cp313-manylinux_2_17_s390x.manylinux2014_s390x.whl", hash = "sha256:5161e201172de298a8a1baad95eb85db4fb90e902353b1f6a41d64ea64644e25", size = 388529, upload-time = "2025-05-18T19:04:09.566Z" },
    { url = "https://files.pythonhosted.org/packages/42/3e/df2235c54d365434c7f150b986a6e35f41ebdc2f95acea3036d99613025d/jiter-0.10.0-cp313-cp313-manylinux_2_17_x86_64.manylinux2014_x86_64.whl", hash = "sha256:2e2227db6ba93cb3e2bf67c87e594adde0609f146344e8207e8730364db27041", size = 350671, upload-time = "2025-05-18T19:04:10.98Z" },
    { url = "https://files.pythonhosted.org/packages/c6/77/71b0b24cbcc28f55ab4dbfe029f9a5b73aeadaba677843fc6dc9ed2b1d0a/jiter-0.10.0-cp313-cp313-manylinux_2_5_i686.manylinux1_i686.whl", hash = "sha256:15acb267ea5e2c64515574b06a8bf393fbfee6a50eb1673614aa45f4613c0cca", size = 390864, upload-time = "2025-05-18T19:04:12.722Z" },
    { url = "https://files.pythonhosted.org/packages/6a/d3/ef774b6969b9b6178e1d1e7a89a3bd37d241f3d3ec5f8deb37bbd203714a/jiter-0.10.0-cp313-cp313-musllinux_1_1_aarch64.whl", hash = "sha256:901b92f2e2947dc6dfcb52fd624453862e16665ea909a08398dde19c0731b7f4", size = 522989, upload-time = "2025-05-18T19:04:14.261Z" },
    { url = "https://files.pythonhosted.org/packages/0c/41/9becdb1d8dd5d854142f45a9d71949ed7e87a8e312b0bede2de849388cb9/jiter-0.10.0-cp313-cp313-musllinux_1_1_x86_64.whl", hash = "sha256:d0cb9a125d5a3ec971a094a845eadde2db0de85b33c9f13eb94a0c63d463879e", size = 513495, upload-time = "2025-05-18T19:04:15.603Z" },
    { url = "https://files.pythonhosted.org/packages/9c/36/3468e5a18238bdedae7c4d19461265b5e9b8e288d3f86cd89d00cbb48686/jiter-0.10.0-cp313-cp313-win32.whl", hash = "sha256:48a403277ad1ee208fb930bdf91745e4d2d6e47253eedc96e2559d1e6527006d", size = 211289, upload-time = "2025-05-18T19:04:17.541Z" },
    { url = "https://files.pythonhosted.org/packages/7e/07/1c96b623128bcb913706e294adb5f768fb7baf8db5e1338ce7b4ee8c78ef/jiter-0.10.0-cp313-cp313-win_amd64.whl", hash = "sha256:75f9eb72ecb640619c29bf714e78c9c46c9c4eaafd644bf78577ede459f330d4", size = 205074, upload-time = "2025-05-18T19:04:19.21Z" },
    { url = "https://files.pythonhosted.org/packages/54/46/caa2c1342655f57d8f0f2519774c6d67132205909c65e9aa8255e1d7b4f4/jiter-0.10.0-cp313-cp313t-macosx_11_0_arm64.whl", hash = "sha256:28ed2a4c05a1f32ef0e1d24c2611330219fed727dae01789f4a335617634b1ca", size = 318225, upload-time = "2025-05-18T19:04:20.583Z" },
    { url = "https://files.pythonhosted.org/packages/43/84/c7d44c75767e18946219ba2d703a5a32ab37b0bc21886a97bc6062e4da42/jiter-0.10.0-cp313-cp313t-manylinux_2_17_x86_64.manylinux2014_x86_64.whl", hash = "sha256:14a4c418b1ec86a195f1ca69da8b23e8926c752b685af665ce30777233dfe070", size = 350235, upload-time = "2025-05-18T19:04:22.363Z" },
    { url = "https://files.pythonhosted.org/packages/01/16/f5a0135ccd968b480daad0e6ab34b0c7c5ba3bc447e5088152696140dcb3/jiter-0.10.0-cp313-cp313t-win_amd64.whl", hash = "sha256:d7bfed2fe1fe0e4dda6ef682cee888ba444b21e7a6553e03252e4feb6cf0adca", size = 207278, upload-time = "2025-05-18T19:04:23.627Z" },
    { url = "https://files.pythonhosted.org/packages/1c/9b/1d646da42c3de6c2188fdaa15bce8ecb22b635904fc68be025e21249ba44/jiter-0.10.0-cp314-cp314-macosx_10_12_x86_64.whl", hash = "sha256:5e9251a5e83fab8d87799d3e1a46cb4b7f2919b895c6f4483629ed2446f66522", size = 310866, upload-time = "2025-05-18T19:04:24.891Z" },
    { url = "https://files.pythonhosted.org/packages/ad/0e/26538b158e8a7c7987e94e7aeb2999e2e82b1f9d2e1f6e9874ddf71ebda0/jiter-0.10.0-cp314-cp314-macosx_11_0_arm64.whl", hash = "sha256:023aa0204126fe5b87ccbcd75c8a0d0261b9abdbbf46d55e7ae9f8e22424eeb8", size = 318772, upload-time = "2025-05-18T19:04:26.161Z" },
    { url = "https://files.pythonhosted.org/packages/7b/fb/d302893151caa1c2636d6574d213e4b34e31fd077af6050a9c5cbb42f6fb/jiter-0.10.0-cp314-cp314-manylinux_2_17_aarch64.manylinux2014_aarch64.whl", hash = "sha256:3c189c4f1779c05f75fc17c0c1267594ed918996a231593a21a5ca5438445216", size = 344534, upload-time = "2025-05-18T19:04:27.495Z" },
    { url = "https://files.pythonhosted.org/packages/01/d8/5780b64a149d74e347c5128d82176eb1e3241b1391ac07935693466d6219/jiter-0.10.0-cp314-cp314-manylinux_2_17_armv7l.manylinux2014_armv7l.whl", hash = "sha256:15720084d90d1098ca0229352607cd68256c76991f6b374af96f36920eae13c4", size = 369087, upload-time = "2025-05-18T19:04:28.896Z" },
    { url = "https://files.pythonhosted.org/packages/e8/5b/f235a1437445160e777544f3ade57544daf96ba7e96c1a5b24a6f7ac7004/jiter-0.10.0-cp314-cp314-manylinux_2_17_ppc64le.manylinux2014_ppc64le.whl", hash = "sha256:e4f2fb68e5f1cfee30e2b2a09549a00683e0fde4c6a2ab88c94072fc33cb7426", size = 490694, upload-time = "2025-05-18T19:04:30.183Z" },
    { url = "https://files.pythonhosted.org/packages/85/a9/9c3d4617caa2ff89cf61b41e83820c27ebb3f7b5fae8a72901e8cd6ff9be/jiter-0.10.0-cp314-cp314-manylinux_2_17_s390x.manylinux2014_s390x.whl", hash = "sha256:ce541693355fc6da424c08b7edf39a2895f58d6ea17d92cc2b168d20907dee12", size = 388992, upload-time = "2025-05-18T19:04:32.028Z" },
    { url = "https://files.pythonhosted.org/packages/68/b1/344fd14049ba5c94526540af7eb661871f9c54d5f5601ff41a959b9a0bbd/jiter-0.10.0-cp314-cp314-manylinux_2_17_x86_64.manylinux2014_x86_64.whl", hash = "sha256:31c50c40272e189d50006ad5c73883caabb73d4e9748a688b216e85a9a9ca3b9", size = 351723, upload-time = "2025-05-18T19:04:33.467Z" },
    { url = "https://files.pythonhosted.org/packages/41/89/4c0e345041186f82a31aee7b9d4219a910df672b9fef26f129f0cda07a29/jiter-0.10.0-cp314-cp314-manylinux_2_5_i686.manylinux1_i686.whl", hash = "sha256:fa3402a2ff9815960e0372a47b75c76979d74402448509ccd49a275fa983ef8a", size = 392215, upload-time = "2025-05-18T19:04:34.827Z" },
    { url = "https://files.pythonhosted.org/packages/55/58/ee607863e18d3f895feb802154a2177d7e823a7103f000df182e0f718b38/jiter-0.10.0-cp314-cp314-musllinux_1_1_aarch64.whl", hash = "sha256:1956f934dca32d7bb647ea21d06d93ca40868b505c228556d3373cbd255ce853", size = 522762, upload-time = "2025-05-18T19:04:36.19Z" },
    { url = "https://files.pythonhosted.org/packages/15/d0/9123fb41825490d16929e73c212de9a42913d68324a8ce3c8476cae7ac9d/jiter-0.10.0-cp314-cp314-musllinux_1_1_x86_64.whl", hash = "sha256:fcedb049bdfc555e261d6f65a6abe1d5ad68825b7202ccb9692636c70fcced86", size = 513427, upload-time = "2025-05-18T19:04:37.544Z" },
    { url = "https://files.pythonhosted.org/packages/d8/b3/2bd02071c5a2430d0b70403a34411fc519c2f227da7b03da9ba6a956f931/jiter-0.10.0-cp314-cp314-win32.whl", hash = "sha256:ac509f7eccca54b2a29daeb516fb95b6f0bd0d0d8084efaf8ed5dfc7b9f0b357", size = 210127, upload-time = "2025-05-18T19:04:38.837Z" },
    { url = "https://files.pythonhosted.org/packages/03/0c/5fe86614ea050c3ecd728ab4035534387cd41e7c1855ef6c031f1ca93e3f/jiter-0.10.0-cp314-cp314t-macosx_11_0_arm64.whl", hash = "sha256:5ed975b83a2b8639356151cef5c0d597c68376fc4922b45d0eb384ac058cfa00", size = 318527, upload-time = "2025-05-18T19:04:40.612Z" },
    { url = "https://files.pythonhosted.org/packages/b3/4a/4175a563579e884192ba6e81725fc0448b042024419be8d83aa8a80a3f44/jiter-0.10.0-cp314-cp314t-manylinux_2_17_x86_64.manylinux2014_x86_64.whl", hash = "sha256:3aa96f2abba33dc77f79b4cf791840230375f9534e5fac927ccceb58c5e604a5", size = 354213, upload-time = "2025-05-18T19:04:41.894Z" },
]

[[package]]
name = "logfire-api"
version = "3.19.0"
source = { registry = "https://pypi.org/simple" }
sdist = { url = "https://files.pythonhosted.org/packages/bc/7e/c8a209a46558a24583519ac8364fa8a3e36242bc2476d7855048234c1337/logfire_api-3.19.0.tar.gz", hash = "sha256:fe85e56267dd12ae546179b0364fce93779fd33746516c36ea43db9bf3918be3", size = 48703, upload-time = "2025-06-12T20:43:36.885Z" }
wheels = [
    { url = "https://files.pythonhosted.org/packages/35/2b/410496e4738dd9d10719b3e271d517a261d2f1fb01de051efd7a05a23cce/logfire_api-3.19.0-py3-none-any.whl", hash = "sha256:8728403642133c46fe4719eccbae12441c305c86d996384742029b4cd4ceec7b", size = 81326, upload-time = "2025-06-12T20:43:34.547Z" },
]

[[package]]
name = "loguru"
version = "0.7.3"
source = { registry = "https://pypi.org/simple" }
dependencies = [
    { name = "colorama", marker = "sys_platform == 'win32'" },
    { name = "win32-setctime", marker = "sys_platform == 'win32'" },
]
sdist = { url = "https://files.pythonhosted.org/packages/3a/05/a1dae3dffd1116099471c643b8924f5aa6524411dc6c63fdae648c4f1aca/loguru-0.7.3.tar.gz", hash = "sha256:19480589e77d47b8d85b2c827ad95d49bf31b0dcde16593892eb51dd18706eb6", size = 63559, upload-time = "2024-12-06T11:20:56.608Z" }
wheels = [
    { url = "https://files.pythonhosted.org/packages/0c/29/0348de65b8cc732daa3e33e67806420b2ae89bdce2b04af740289c5c6c8c/loguru-0.7.3-py3-none-any.whl", hash = "sha256:31a33c10c8e1e10422bfd431aeb5d351c7cf7fa671e3c4df004162264b28220c", size = 61595, upload-time = "2024-12-06T11:20:54.538Z" },
]

[[package]]
name = "macholib"
version = "1.16.3"
source = { registry = "https://pypi.org/simple" }
dependencies = [
    { name = "altgraph" },
]
sdist = { url = "https://files.pythonhosted.org/packages/95/ee/af1a3842bdd5902ce133bd246eb7ffd4375c38642aeb5dc0ae3a0329dfa2/macholib-1.16.3.tar.gz", hash = "sha256:07ae9e15e8e4cd9a788013d81f5908b3609aa76f9b1421bae9c4d7606ec86a30", size = 59309, upload-time = "2023-09-25T09:10:16.155Z" }
wheels = [
    { url = "https://files.pythonhosted.org/packages/d1/5d/c059c180c84f7962db0aeae7c3b9303ed1d73d76f2bfbc32bc231c8be314/macholib-1.16.3-py2.py3-none-any.whl", hash = "sha256:0e315d7583d38b8c77e815b1ecbdbf504a8258d8b3e17b61165c6feb60d18f2c", size = 38094, upload-time = "2023-09-25T09:10:14.188Z" },
]

[[package]]
name = "markdown-it-py"
version = "3.0.0"
source = { registry = "https://pypi.org/simple" }
dependencies = [
    { name = "mdurl" },
]
sdist = { url = "https://files.pythonhosted.org/packages/38/71/3b932df36c1a044d397a1f92d1cf91ee0a503d91e470cbd670aa66b07ed0/markdown-it-py-3.0.0.tar.gz", hash = "sha256:e3f60a94fa066dc52ec76661e37c851cb232d92f9886b15cb560aaada2df8feb", size = 74596, upload-time = "2023-06-03T06:41:14.443Z" }
wheels = [
    { url = "https://files.pythonhosted.org/packages/42/d7/1ec15b46af6af88f19b8e5ffea08fa375d433c998b8a7639e76935c14f1f/markdown_it_py-3.0.0-py3-none-any.whl", hash = "sha256:355216845c60bd96232cd8d8c40e8f9765cc86f46880e43a8fd22dc1a1a8cab1", size = 87528, upload-time = "2023-06-03T06:41:11.019Z" },
]

[[package]]
name = "mdurl"
version = "0.1.2"
source = { registry = "https://pypi.org/simple" }
sdist = { url = "https://files.pythonhosted.org/packages/d6/54/cfe61301667036ec958cb99bd3efefba235e65cdeb9c84d24a8293ba1d90/mdurl-0.1.2.tar.gz", hash = "sha256:bb413d29f5eea38f31dd4754dd7377d4465116fb207585f97bf925588687c1ba", size = 8729, upload-time = "2022-08-14T12:40:10.846Z" }
wheels = [
    { url = "https://files.pythonhosted.org/packages/b3/38/89ba8ad64ae25be8de66a6d463314cf1eb366222074cfda9ee839c56a4b4/mdurl-0.1.2-py3-none-any.whl", hash = "sha256:84008a41e51615a49fc9966191ff91509e3c40b939176e643fd50a5c2196b8f8", size = 9979, upload-time = "2022-08-14T12:40:09.779Z" },
]

[[package]]
name = "mypy"
version = "1.16.1"
source = { registry = "https://pypi.org/simple" }
dependencies = [
    { name = "mypy-extensions" },
    { name = "pathspec" },
    { name = "typing-extensions" },
]
sdist = { url = "https://files.pythonhosted.org/packages/81/69/92c7fa98112e4d9eb075a239caa4ef4649ad7d441545ccffbd5e34607cbb/mypy-1.16.1.tar.gz", hash = "sha256:6bd00a0a2094841c5e47e7374bb42b83d64c527a502e3334e1173a0c24437bab", size = 3324747, upload-time = "2025-06-16T16:51:35.145Z" }
wheels = [
    { url = "https://files.pythonhosted.org/packages/b4/d6/39482e5fcc724c15bf6280ff5806548c7185e0c090712a3736ed4d07e8b7/mypy-1.16.1-cp312-cp312-macosx_10_13_x86_64.whl", hash = "sha256:af4792433f09575d9eeca5c63d7d90ca4aeceda9d8355e136f80f8967639183d", size = 11066493, upload-time = "2025-06-16T16:47:01.683Z" },
    { url = "https://files.pythonhosted.org/packages/e6/e5/26c347890efc6b757f4d5bb83f4a0cf5958b8cf49c938ac99b8b72b420a6/mypy-1.16.1-cp312-cp312-macosx_11_0_arm64.whl", hash = "sha256:66df38405fd8466ce3517eda1f6640611a0b8e70895e2a9462d1d4323c5eb4b9", size = 10081687, upload-time = "2025-06-16T16:48:19.367Z" },
    { url = "https://files.pythonhosted.org/packages/44/c7/b5cb264c97b86914487d6a24bd8688c0172e37ec0f43e93b9691cae9468b/mypy-1.16.1-cp312-cp312-manylinux_2_17_aarch64.manylinux2014_aarch64.manylinux_2_28_aarch64.whl", hash = "sha256:44e7acddb3c48bd2713994d098729494117803616e116032af192871aed80b79", size = 11839723, upload-time = "2025-06-16T16:49:20.912Z" },
    { url = "https://files.pythonhosted.org/packages/15/f8/491997a9b8a554204f834ed4816bda813aefda31cf873bb099deee3c9a99/mypy-1.16.1-cp312-cp312-manylinux_2_17_x86_64.manylinux2014_x86_64.manylinux_2_28_x86_64.whl", hash = "sha256:0ab5eca37b50188163fa7c1b73c685ac66c4e9bdee4a85c9adac0e91d8895e15", size = 12722980, upload-time = "2025-06-16T16:37:40.929Z" },
    { url = "https://files.pythonhosted.org/packages/df/f0/2bd41e174b5fd93bc9de9a28e4fb673113633b8a7f3a607fa4a73595e468/mypy-1.16.1-cp312-cp312-musllinux_1_2_x86_64.whl", hash = "sha256:dedb6229b2c9086247e21a83c309754b9058b438704ad2f6807f0d8227f6ebdd", size = 12903328, upload-time = "2025-06-16T16:34:35.099Z" },
    { url = "https://files.pythonhosted.org/packages/61/81/5572108a7bec2c46b8aff7e9b524f371fe6ab5efb534d38d6b37b5490da8/mypy-1.16.1-cp312-cp312-win_amd64.whl", hash = "sha256:1f0435cf920e287ff68af3d10a118a73f212deb2ce087619eb4e648116d1fe9b", size = 9562321, upload-time = "2025-06-16T16:48:58.823Z" },
    { url = "https://files.pythonhosted.org/packages/28/e3/96964af4a75a949e67df4b95318fe2b7427ac8189bbc3ef28f92a1c5bc56/mypy-1.16.1-cp313-cp313-macosx_10_13_x86_64.whl", hash = "sha256:ddc91eb318c8751c69ddb200a5937f1232ee8efb4e64e9f4bc475a33719de438", size = 11063480, upload-time = "2025-06-16T16:47:56.205Z" },
    { url = "https://files.pythonhosted.org/packages/f5/4d/cd1a42b8e5be278fab7010fb289d9307a63e07153f0ae1510a3d7b703193/mypy-1.16.1-cp313-cp313-macosx_11_0_arm64.whl", hash = "sha256:87ff2c13d58bdc4bbe7dc0dedfe622c0f04e2cb2a492269f3b418df2de05c536", size = 10090538, upload-time = "2025-06-16T16:46:43.92Z" },
    { url = "https://files.pythonhosted.org/packages/c9/4f/c3c6b4b66374b5f68bab07c8cabd63a049ff69796b844bc759a0ca99bb2a/mypy-1.16.1-cp313-cp313-manylinux_2_17_aarch64.manylinux2014_aarch64.manylinux_2_28_aarch64.whl", hash = "sha256:0a7cfb0fe29fe5a9841b7c8ee6dffb52382c45acdf68f032145b75620acfbd6f", size = 11836839, upload-time = "2025-06-16T16:36:28.039Z" },
    { url = "https://files.pythonhosted.org/packages/b4/7e/81ca3b074021ad9775e5cb97ebe0089c0f13684b066a750b7dc208438403/mypy-1.16.1-cp313-cp313-manylinux_2_17_x86_64.manylinux2014_x86_64.manylinux_2_28_x86_64.whl", hash = "sha256:051e1677689c9d9578b9c7f4d206d763f9bbd95723cd1416fad50db49d52f359", size = 12715634, upload-time = "2025-06-16T16:50:34.441Z" },
    { url = "https://files.pythonhosted.org/packages/e9/95/bdd40c8be346fa4c70edb4081d727a54d0a05382d84966869738cfa8a497/mypy-1.16.1-cp313-cp313-musllinux_1_2_x86_64.whl", hash = "sha256:d5d2309511cc56c021b4b4e462907c2b12f669b2dbeb68300110ec27723971be", size = 12895584, upload-time = "2025-06-16T16:34:54.857Z" },
    { url = "https://files.pythonhosted.org/packages/5a/fd/d486a0827a1c597b3b48b1bdef47228a6e9ee8102ab8c28f944cb83b65dc/mypy-1.16.1-cp313-cp313-win_amd64.whl", hash = "sha256:4f58ac32771341e38a853c5d0ec0dfe27e18e27da9cdb8bbc882d2249c71a3ee", size = 9573886, upload-time = "2025-06-16T16:36:43.589Z" },
    { url = "https://files.pythonhosted.org/packages/cf/d3/53e684e78e07c1a2bf7105715e5edd09ce951fc3f47cf9ed095ec1b7a037/mypy-1.16.1-py3-none-any.whl", hash = "sha256:5fc2ac4027d0ef28d6ba69a0343737a23c4d1b83672bf38d1fe237bdc0643b37", size = 2265923, upload-time = "2025-06-16T16:48:02.366Z" },
]

[[package]]
name = "mypy-extensions"
version = "1.1.0"
source = { registry = "https://pypi.org/simple" }
sdist = { url = "https://files.pythonhosted.org/packages/a2/6e/371856a3fb9d31ca8dac321cda606860fa4548858c0cc45d9d1d4ca2628b/mypy_extensions-1.1.0.tar.gz", hash = "sha256:52e68efc3284861e772bbcd66823fde5ae21fd2fdb51c62a211403730b916558", size = 6343, upload-time = "2025-04-22T14:54:24.164Z" }
wheels = [
    { url = "https://files.pythonhosted.org/packages/79/7b/2c79738432f5c924bef5071f933bcc9efd0473bac3b4aa584a6f7c1c8df8/mypy_extensions-1.1.0-py3-none-any.whl", hash = "sha256:1be4cccdb0f2482337c4743e60421de3a356cd97508abadd57d47403e94f5505", size = 4963, upload-time = "2025-04-22T14:54:22.983Z" },
]

[[package]]
name = "networkx"
version = "3.5"
source = { registry = "https://pypi.org/simple" }
sdist = { url = "https://files.pythonhosted.org/packages/6c/4f/ccdb8ad3a38e583f214547fd2f7ff1fc160c43a75af88e6aec213404b96a/networkx-3.5.tar.gz", hash = "sha256:d4c6f9cf81f52d69230866796b82afbccdec3db7ae4fbd1b65ea750feed50037", size = 2471065, upload-time = "2025-05-29T11:35:07.804Z" }
wheels = [
    { url = "https://files.pythonhosted.org/packages/eb/8d/776adee7bbf76365fdd7f2552710282c79a4ead5d2a46408c9043a2b70ba/networkx-3.5-py3-none-any.whl", hash = "sha256:0030d386a9a06dee3565298b4a734b68589749a544acbb6c412dc9e2489ec6ec", size = 2034406, upload-time = "2025-05-29T11:35:04.961Z" },
]

[[package]]
name = "nodeenv"
version = "1.9.1"
source = { registry = "https://pypi.org/simple" }
sdist = { url = "https://files.pythonhosted.org/packages/43/16/fc88b08840de0e0a72a2f9d8c6bae36be573e475a6326ae854bcc549fc45/nodeenv-1.9.1.tar.gz", hash = "sha256:6ec12890a2dab7946721edbfbcd91f3319c6ccc9aec47be7c7e6b7011ee6645f", size = 47437, upload-time = "2024-06-04T18:44:11.171Z" }
wheels = [
    { url = "https://files.pythonhosted.org/packages/d2/1d/1b658dbd2b9fa9c4c9f32accbfc0205d532c8c6194dc0f2a4c0428e7128a/nodeenv-1.9.1-py2.py3-none-any.whl", hash = "sha256:ba11c9782d29c27c70ffbdda2d7415098754709be8a7056d79a737cd901155c9", size = 22314, upload-time = "2024-06-04T18:44:08.352Z" },
]

[[package]]
name = "openai"
version = "1.91.0"
source = { registry = "https://pypi.org/simple" }
dependencies = [
    { name = "anyio" },
    { name = "distro" },
    { name = "httpx" },
    { name = "jiter" },
    { name = "pydantic" },
    { name = "sniffio" },
    { name = "tqdm" },
    { name = "typing-extensions" },
]
sdist = { url = "https://files.pythonhosted.org/packages/0f/e2/a22f2973b729eff3f1f429017bdf717930c5de0fbf9e14017bae330e4e7a/openai-1.91.0.tar.gz", hash = "sha256:d6b07730d2f7c6745d0991997c16f85cddfc90ddcde8d569c862c30716b9fc90", size = 472529, upload-time = "2025-06-23T18:27:10.961Z" }
wheels = [
    { url = "https://files.pythonhosted.org/packages/7a/d2/f99bdd6fc737d6b3cf0df895508d621fc9a386b375a1230ee81d46c5436e/openai-1.91.0-py3-none-any.whl", hash = "sha256:207f87aa3bc49365e014fac2f7e291b99929f4fe126c4654143440e0ad446a5f", size = 735837, upload-time = "2025-06-23T18:27:08.913Z" },
]

[[package]]
name = "opentelemetry-api"
version = "1.34.1"
source = { registry = "https://pypi.org/simple" }
dependencies = [
    { name = "importlib-metadata" },
    { name = "typing-extensions" },
]
sdist = { url = "https://files.pythonhosted.org/packages/4d/5e/94a8cb759e4e409022229418294e098ca7feca00eb3c467bb20cbd329bda/opentelemetry_api-1.34.1.tar.gz", hash = "sha256:64f0bd06d42824843731d05beea88d4d4b6ae59f9fe347ff7dfa2cc14233bbb3", size = 64987, upload-time = "2025-06-10T08:55:19.818Z" }
wheels = [
    { url = "https://files.pythonhosted.org/packages/a5/3a/2ba85557e8dc024c0842ad22c570418dc02c36cbd1ab4b832a93edf071b8/opentelemetry_api-1.34.1-py3-none-any.whl", hash = "sha256:b7df4cb0830d5a6c29ad0c0691dbae874d8daefa934b8b1d642de48323d32a8c", size = 65767, upload-time = "2025-06-10T08:54:56.717Z" },
]

[[package]]
name = "packaging"
version = "25.0"
source = { registry = "https://pypi.org/simple" }
sdist = { url = "https://files.pythonhosted.org/packages/a1/d4/1fc4078c65507b51b96ca8f8c3ba19e6a61c8253c72794544580a7b6c24d/packaging-25.0.tar.gz", hash = "sha256:d443872c98d677bf60f6a1f2f8c1cb748e8fe762d2bf9d3148b5599295b0fc4f", size = 165727, upload-time = "2025-04-19T11:48:59.673Z" }
wheels = [
    { url = "https://files.pythonhosted.org/packages/20/12/38679034af332785aac8774540895e234f4d07f7545804097de4b666afd8/packaging-25.0-py3-none-any.whl", hash = "sha256:29572ef2b1f17581046b3a2227d5c611fb25ec70ca1ba8554b24b0e69331a484", size = 66469, upload-time = "2025-04-19T11:48:57.875Z" },
]

[[package]]
name = "pathspec"
version = "0.12.1"
source = { registry = "https://pypi.org/simple" }
sdist = { url = "https://files.pythonhosted.org/packages/ca/bc/f35b8446f4531a7cb215605d100cd88b7ac6f44ab3fc94870c120ab3adbf/pathspec-0.12.1.tar.gz", hash = "sha256:a482d51503a1ab33b1c67a6c3813a26953dbdc71c31dacaef9a838c4e29f5712", size = 51043, upload-time = "2023-12-10T22:30:45Z" }
wheels = [
    { url = "https://files.pythonhosted.org/packages/cc/20/ff623b09d963f88bfde16306a54e12ee5ea43e9b597108672ff3a408aad6/pathspec-0.12.1-py3-none-any.whl", hash = "sha256:a0d503e138a4c123b27490a4f7beda6a01c6f288df0e4a8b79c7eb0dc7b4cc08", size = 31191, upload-time = "2023-12-10T22:30:43.14Z" },
]

[[package]]
name = "pefile"
version = "2023.2.7"
source = { registry = "https://pypi.org/simple" }
sdist = { url = "https://files.pythonhosted.org/packages/78/c5/3b3c62223f72e2360737fd2a57c30e5b2adecd85e70276879609a7403334/pefile-2023.2.7.tar.gz", hash = "sha256:82e6114004b3d6911c77c3953e3838654b04511b8b66e8583db70c65998017dc", size = 74854, upload-time = "2023-02-07T12:23:55.958Z" }
wheels = [
    { url = "https://files.pythonhosted.org/packages/55/26/d0ad8b448476d0a1e8d3ea5622dc77b916db84c6aa3cb1e1c0965af948fc/pefile-2023.2.7-py3-none-any.whl", hash = "sha256:da185cd2af68c08a6cd4481f7325ed600a88f6a813bad9dea07ab3ef73d8d8d6", size = 71791, upload-time = "2023-02-07T12:28:36.678Z" },
]

[[package]]
name = "platformdirs"
version = "4.3.8"
source = { registry = "https://pypi.org/simple" }
sdist = { url = "https://files.pythonhosted.org/packages/fe/8b/3c73abc9c759ecd3f1f7ceff6685840859e8070c4d947c93fae71f6a0bf2/platformdirs-4.3.8.tar.gz", hash = "sha256:3d512d96e16bcb959a814c9f348431070822a6496326a4be0911c40b5a74c2bc", size = 21362, upload-time = "2025-05-07T22:47:42.121Z" }
wheels = [
    { url = "https://files.pythonhosted.org/packages/fe/39/979e8e21520d4e47a0bbe349e2713c0aac6f3d853d0e5b34d76206c439aa/platformdirs-4.3.8-py3-none-any.whl", hash = "sha256:ff7059bb7eb1179e2685604f4aaf157cfd9535242bd23742eadc3c13542139b4", size = 18567, upload-time = "2025-05-07T22:47:40.376Z" },
]

[[package]]
name = "pluggy"
version = "1.6.0"
source = { registry = "https://pypi.org/simple" }
sdist = { url = "https://files.pythonhosted.org/packages/f9/e2/3e91f31a7d2b083fe6ef3fa267035b518369d9511ffab804f839851d2779/pluggy-1.6.0.tar.gz", hash = "sha256:7dcc130b76258d33b90f61b658791dede3486c3e6bfb003ee5c9bfb396dd22f3", size = 69412, upload-time = "2025-05-15T12:30:07.975Z" }
wheels = [
    { url = "https://files.pythonhosted.org/packages/54/20/4d324d65cc6d9205fabedc306948156824eb9f0ee1633355a8f7ec5c66bf/pluggy-1.6.0-py3-none-any.whl", hash = "sha256:e920276dd6813095e9377c0bc5566d94c932c33b27a3e3945d8389c374dd4746", size = 20538, upload-time = "2025-05-15T12:30:06.134Z" },
]

[[package]]
name = "pre-commit"
version = "4.2.0"
source = { registry = "https://pypi.org/simple" }
dependencies = [
    { name = "cfgv" },
    { name = "identify" },
    { name = "nodeenv" },
    { name = "pyyaml" },
    { name = "virtualenv" },
]
sdist = { url = "https://files.pythonhosted.org/packages/08/39/679ca9b26c7bb2999ff122d50faa301e49af82ca9c066ec061cfbc0c6784/pre_commit-4.2.0.tar.gz", hash = "sha256:601283b9757afd87d40c4c4a9b2b5de9637a8ea02eaff7adc2d0fb4e04841146", size = 193424, upload-time = "2025-03-18T21:35:20.987Z" }
wheels = [
    { url = "https://files.pythonhosted.org/packages/88/74/a88bf1b1efeae488a0c0b7bdf71429c313722d1fc0f377537fbe554e6180/pre_commit-4.2.0-py2.py3-none-any.whl", hash = "sha256:a009ca7205f1eb497d10b845e52c838a98b6cdd2102a6c8e4540e94ee75c58bd", size = 220707, upload-time = "2025-03-18T21:35:19.343Z" },
]

[[package]]
name = "prompt-toolkit"
version = "3.0.51"
source = { registry = "https://pypi.org/simple" }
dependencies = [
    { name = "wcwidth" },
]
sdist = { url = "https://files.pythonhosted.org/packages/bb/6e/9d084c929dfe9e3bfe0c6a47e31f78a25c54627d64a66e884a8bf5474f1c/prompt_toolkit-3.0.51.tar.gz", hash = "sha256:931a162e3b27fc90c86f1b48bb1fb2c528c2761475e57c9c06de13311c7b54ed", size = 428940, upload-time = "2025-04-15T09:18:47.731Z" }
<<<<<<< HEAD
wheels = [
    { url = "https://files.pythonhosted.org/packages/ce/4f/5249960887b1fbe561d9ff265496d170b55a735b76724f10ef19f9e40716/prompt_toolkit-3.0.51-py3-none-any.whl", hash = "sha256:52742911fde84e2d423e2f9a4cf1de7d7ac4e51958f648d9540e0fb8db077b07", size = 387810, upload-time = "2025-04-15T09:18:44.753Z" },
=======
wheels = [
    { url = "https://files.pythonhosted.org/packages/ce/4f/5249960887b1fbe561d9ff265496d170b55a735b76724f10ef19f9e40716/prompt_toolkit-3.0.51-py3-none-any.whl", hash = "sha256:52742911fde84e2d423e2f9a4cf1de7d7ac4e51958f648d9540e0fb8db077b07", size = 387810, upload-time = "2025-04-15T09:18:44.753Z" },
]

[[package]]
name = "psutil"
version = "7.0.0"
source = { registry = "https://pypi.org/simple" }
sdist = { url = "https://files.pythonhosted.org/packages/2a/80/336820c1ad9286a4ded7e845b2eccfcb27851ab8ac6abece774a6ff4d3de/psutil-7.0.0.tar.gz", hash = "sha256:7be9c3eba38beccb6495ea33afd982a44074b78f28c434a1f51cc07fd315c456", size = 497003, upload-time = "2025-02-13T21:54:07.946Z" }
wheels = [
    { url = "https://files.pythonhosted.org/packages/ed/e6/2d26234410f8b8abdbf891c9da62bee396583f713fb9f3325a4760875d22/psutil-7.0.0-cp36-abi3-macosx_10_9_x86_64.whl", hash = "sha256:101d71dc322e3cffd7cea0650b09b3d08b8e7c4109dd6809fe452dfd00e58b25", size = 238051, upload-time = "2025-02-13T21:54:12.36Z" },
    { url = "https://files.pythonhosted.org/packages/04/8b/30f930733afe425e3cbfc0e1468a30a18942350c1a8816acfade80c005c4/psutil-7.0.0-cp36-abi3-macosx_11_0_arm64.whl", hash = "sha256:39db632f6bb862eeccf56660871433e111b6ea58f2caea825571951d4b6aa3da", size = 239535, upload-time = "2025-02-13T21:54:16.07Z" },
    { url = "https://files.pythonhosted.org/packages/2a/ed/d362e84620dd22876b55389248e522338ed1bf134a5edd3b8231d7207f6d/psutil-7.0.0-cp36-abi3-manylinux_2_12_i686.manylinux2010_i686.manylinux_2_17_i686.manylinux2014_i686.whl", hash = "sha256:1fcee592b4c6f146991ca55919ea3d1f8926497a713ed7faaf8225e174581e91", size = 275004, upload-time = "2025-02-13T21:54:18.662Z" },
    { url = "https://files.pythonhosted.org/packages/bf/b9/b0eb3f3cbcb734d930fdf839431606844a825b23eaf9a6ab371edac8162c/psutil-7.0.0-cp36-abi3-manylinux_2_12_x86_64.manylinux2010_x86_64.manylinux_2_17_x86_64.manylinux2014_x86_64.whl", hash = "sha256:4b1388a4f6875d7e2aff5c4ca1cc16c545ed41dd8bb596cefea80111db353a34", size = 277986, upload-time = "2025-02-13T21:54:21.811Z" },
    { url = "https://files.pythonhosted.org/packages/eb/a2/709e0fe2f093556c17fbafda93ac032257242cabcc7ff3369e2cb76a97aa/psutil-7.0.0-cp36-abi3-manylinux_2_17_aarch64.manylinux2014_aarch64.whl", hash = "sha256:a5f098451abc2828f7dc6b58d44b532b22f2088f4999a937557b603ce72b1993", size = 279544, upload-time = "2025-02-13T21:54:24.68Z" },
    { url = "https://files.pythonhosted.org/packages/50/e6/eecf58810b9d12e6427369784efe814a1eec0f492084ce8eb8f4d89d6d61/psutil-7.0.0-cp37-abi3-win32.whl", hash = "sha256:ba3fcef7523064a6c9da440fc4d6bd07da93ac726b5733c29027d7dc95b39d99", size = 241053, upload-time = "2025-02-13T21:54:34.31Z" },
    { url = "https://files.pythonhosted.org/packages/50/1b/6921afe68c74868b4c9fa424dad3be35b095e16687989ebbb50ce4fceb7c/psutil-7.0.0-cp37-abi3-win_amd64.whl", hash = "sha256:4cf3d4eb1aa9b348dec30105c55cd9b7d4629285735a102beb4441e38db90553", size = 244885, upload-time = "2025-02-13T21:54:37.486Z" },
>>>>>>> 3dd0e452
]

[[package]]
name = "pyasn1"
version = "0.6.1"
source = { registry = "https://pypi.org/simple" }
sdist = { url = "https://files.pythonhosted.org/packages/ba/e9/01f1a64245b89f039897cb0130016d79f77d52669aae6ee7b159a6c4c018/pyasn1-0.6.1.tar.gz", hash = "sha256:6f580d2bdd84365380830acf45550f2511469f673cb4a5ae3857a3170128b034", size = 145322, upload-time = "2024-09-10T22:41:42.55Z" }
wheels = [
    { url = "https://files.pythonhosted.org/packages/c8/f1/d6a797abb14f6283c0ddff96bbdd46937f64122b8c925cab503dd37f8214/pyasn1-0.6.1-py3-none-any.whl", hash = "sha256:0d632f46f2ba09143da3a8afe9e33fb6f92fa2320ab7e886e2d0f7672af84629", size = 83135, upload-time = "2024-09-11T16:00:36.122Z" },
]

[[package]]
name = "pyasn1-modules"
version = "0.4.2"
source = { registry = "https://pypi.org/simple" }
dependencies = [
    { name = "pyasn1" },
]
sdist = { url = "https://files.pythonhosted.org/packages/e9/e6/78ebbb10a8c8e4b61a59249394a4a594c1a7af95593dc933a349c8d00964/pyasn1_modules-0.4.2.tar.gz", hash = "sha256:677091de870a80aae844b1ca6134f54652fa2c8c5a52aa396440ac3106e941e6", size = 307892, upload-time = "2025-03-28T02:41:22.17Z" }
wheels = [
    { url = "https://files.pythonhosted.org/packages/47/8d/d529b5d697919ba8c11ad626e835d4039be708a35b0d22de83a269a6682c/pyasn1_modules-0.4.2-py3-none-any.whl", hash = "sha256:29253a9207ce32b64c3ac6600edc75368f98473906e8fd1043bd6b5b1de2c14a", size = 181259, upload-time = "2025-03-28T02:41:19.028Z" },
]

[[package]]
name = "pycparser"
version = "2.22"
source = { registry = "https://pypi.org/simple" }
sdist = { url = "https://files.pythonhosted.org/packages/1d/b2/31537cf4b1ca988837256c910a668b553fceb8f069bedc4b1c826024b52c/pycparser-2.22.tar.gz", hash = "sha256:491c8be9c040f5390f5bf44a5b07752bd07f56edf992381b05c701439eec10f6", size = 172736, upload-time = "2024-03-30T13:22:22.564Z" }
wheels = [
    { url = "https://files.pythonhosted.org/packages/13/a3/a812df4e2dd5696d1f351d58b8fe16a405b234ad2886a0dab9183fb78109/pycparser-2.22-py3-none-any.whl", hash = "sha256:c3702b6d3dd8c7abc1afa565d7e63d53a1d0bd86cdc24edd75470f4de499cfcc", size = 117552, upload-time = "2024-03-30T13:22:20.476Z" },
]

[[package]]
name = "pydantic"
version = "2.11.7"
source = { registry = "https://pypi.org/simple" }
dependencies = [
    { name = "annotated-types" },
    { name = "pydantic-core" },
    { name = "typing-extensions" },
    { name = "typing-inspection" },
]
sdist = { url = "https://files.pythonhosted.org/packages/00/dd/4325abf92c39ba8623b5af936ddb36ffcfe0beae70405d456ab1fb2f5b8c/pydantic-2.11.7.tar.gz", hash = "sha256:d989c3c6cb79469287b1569f7447a17848c998458d49ebe294e975b9baf0f0db", size = 788350, upload-time = "2025-06-14T08:33:17.137Z" }
wheels = [
    { url = "https://files.pythonhosted.org/packages/6a/c0/ec2b1c8712ca690e5d61979dee872603e92b8a32f94cc1b72d53beab008a/pydantic-2.11.7-py3-none-any.whl", hash = "sha256:dde5df002701f6de26248661f6835bbe296a47bf73990135c7d07ce741b9623b", size = 444782, upload-time = "2025-06-14T08:33:14.905Z" },
]

[[package]]
name = "pydantic-ai-slim"
version = "0.2.18"
source = { registry = "https://pypi.org/simple" }
dependencies = [
    { name = "eval-type-backport" },
    { name = "griffe" },
    { name = "httpx" },
    { name = "opentelemetry-api" },
    { name = "pydantic" },
    { name = "pydantic-graph" },
    { name = "typing-inspection" },
]
sdist = { url = "https://files.pythonhosted.org/packages/e3/b0/bd415446be21cb2848a48b93fc5031845cc3fd4ea88cd901d0914c94e3d9/pydantic_ai_slim-0.2.18.tar.gz", hash = "sha256:d0370f1f6990a07da0690a4506b5b65e3f464c855e7b820c4037d3e2aab85eac", size = 143825, upload-time = "2025-06-13T09:59:25.111Z" }
wheels = [
    { url = "https://files.pythonhosted.org/packages/37/34/1e2d56df5d0fd9393d9d1c1d6281e84554124e3f7c05d77595e847668159/pydantic_ai_slim-0.2.18-py3-none-any.whl", hash = "sha256:ebd1db00704db9af496e6e792cee4af368347853fb9af2c1dd2a48653ae930ce", size = 192541, upload-time = "2025-06-13T09:59:13.797Z" },
]

[package.optional-dependencies]
google = [
    { name = "google-genai" },
]
openai = [
    { name = "openai" },
]
vertexai = [
    { name = "google-auth" },
    { name = "requests" },
]

[[package]]
name = "pydantic-core"
version = "2.33.2"
source = { registry = "https://pypi.org/simple" }
dependencies = [
    { name = "typing-extensions" },
]
sdist = { url = "https://files.pythonhosted.org/packages/ad/88/5f2260bdfae97aabf98f1778d43f69574390ad787afb646292a638c923d4/pydantic_core-2.33.2.tar.gz", hash = "sha256:7cb8bc3605c29176e1b105350d2e6474142d7c1bd1d9327c4a9bdb46bf827acc", size = 435195, upload-time = "2025-04-23T18:33:52.104Z" }
wheels = [
    { url = "https://files.pythonhosted.org/packages/18/8a/2b41c97f554ec8c71f2a8a5f85cb56a8b0956addfe8b0efb5b3d77e8bdc3/pydantic_core-2.33.2-cp312-cp312-macosx_10_12_x86_64.whl", hash = "sha256:a7ec89dc587667f22b6a0b6579c249fca9026ce7c333fc142ba42411fa243cdc", size = 2009000, upload-time = "2025-04-23T18:31:25.863Z" },
    { url = "https://files.pythonhosted.org/packages/a1/02/6224312aacb3c8ecbaa959897af57181fb6cf3a3d7917fd44d0f2917e6f2/pydantic_core-2.33.2-cp312-cp312-macosx_11_0_arm64.whl", hash = "sha256:3c6db6e52c6d70aa0d00d45cdb9b40f0433b96380071ea80b09277dba021ddf7", size = 1847996, upload-time = "2025-04-23T18:31:27.341Z" },
    { url = "https://files.pythonhosted.org/packages/d6/46/6dcdf084a523dbe0a0be59d054734b86a981726f221f4562aed313dbcb49/pydantic_core-2.33.2-cp312-cp312-manylinux_2_17_aarch64.manylinux2014_aarch64.whl", hash = "sha256:4e61206137cbc65e6d5256e1166f88331d3b6238e082d9f74613b9b765fb9025", size = 1880957, upload-time = "2025-04-23T18:31:28.956Z" },
    { url = "https://files.pythonhosted.org/packages/ec/6b/1ec2c03837ac00886ba8160ce041ce4e325b41d06a034adbef11339ae422/pydantic_core-2.33.2-cp312-cp312-manylinux_2_17_armv7l.manylinux2014_armv7l.whl", hash = "sha256:eb8c529b2819c37140eb51b914153063d27ed88e3bdc31b71198a198e921e011", size = 1964199, upload-time = "2025-04-23T18:31:31.025Z" },
    { url = "https://files.pythonhosted.org/packages/2d/1d/6bf34d6adb9debd9136bd197ca72642203ce9aaaa85cfcbfcf20f9696e83/pydantic_core-2.33.2-cp312-cp312-manylinux_2_17_ppc64le.manylinux2014_ppc64le.whl", hash = "sha256:c52b02ad8b4e2cf14ca7b3d918f3eb0ee91e63b3167c32591e57c4317e134f8f", size = 2120296, upload-time = "2025-04-23T18:31:32.514Z" },
    { url = "https://files.pythonhosted.org/packages/e0/94/2bd0aaf5a591e974b32a9f7123f16637776c304471a0ab33cf263cf5591a/pydantic_core-2.33.2-cp312-cp312-manylinux_2_17_s390x.manylinux2014_s390x.whl", hash = "sha256:96081f1605125ba0855dfda83f6f3df5ec90c61195421ba72223de35ccfb2f88", size = 2676109, upload-time = "2025-04-23T18:31:33.958Z" },
    { url = "https://files.pythonhosted.org/packages/f9/41/4b043778cf9c4285d59742281a769eac371b9e47e35f98ad321349cc5d61/pydantic_core-2.33.2-cp312-cp312-manylinux_2_17_x86_64.manylinux2014_x86_64.whl", hash = "sha256:8f57a69461af2a5fa6e6bbd7a5f60d3b7e6cebb687f55106933188e79ad155c1", size = 2002028, upload-time = "2025-04-23T18:31:39.095Z" },
    { url = "https://files.pythonhosted.org/packages/cb/d5/7bb781bf2748ce3d03af04d5c969fa1308880e1dca35a9bd94e1a96a922e/pydantic_core-2.33.2-cp312-cp312-manylinux_2_5_i686.manylinux1_i686.whl", hash = "sha256:572c7e6c8bb4774d2ac88929e3d1f12bc45714ae5ee6d9a788a9fb35e60bb04b", size = 2100044, upload-time = "2025-04-23T18:31:41.034Z" },
    { url = "https://files.pythonhosted.org/packages/fe/36/def5e53e1eb0ad896785702a5bbfd25eed546cdcf4087ad285021a90ed53/pydantic_core-2.33.2-cp312-cp312-musllinux_1_1_aarch64.whl", hash = "sha256:db4b41f9bd95fbe5acd76d89920336ba96f03e149097365afe1cb092fceb89a1", size = 2058881, upload-time = "2025-04-23T18:31:42.757Z" },
    { url = "https://files.pythonhosted.org/packages/01/6c/57f8d70b2ee57fc3dc8b9610315949837fa8c11d86927b9bb044f8705419/pydantic_core-2.33.2-cp312-cp312-musllinux_1_1_armv7l.whl", hash = "sha256:fa854f5cf7e33842a892e5c73f45327760bc7bc516339fda888c75ae60edaeb6", size = 2227034, upload-time = "2025-04-23T18:31:44.304Z" },
    { url = "https://files.pythonhosted.org/packages/27/b9/9c17f0396a82b3d5cbea4c24d742083422639e7bb1d5bf600e12cb176a13/pydantic_core-2.33.2-cp312-cp312-musllinux_1_1_x86_64.whl", hash = "sha256:5f483cfb75ff703095c59e365360cb73e00185e01aaea067cd19acffd2ab20ea", size = 2234187, upload-time = "2025-04-23T18:31:45.891Z" },
    { url = "https://files.pythonhosted.org/packages/b0/6a/adf5734ffd52bf86d865093ad70b2ce543415e0e356f6cacabbc0d9ad910/pydantic_core-2.33.2-cp312-cp312-win32.whl", hash = "sha256:9cb1da0f5a471435a7bc7e439b8a728e8b61e59784b2af70d7c169f8dd8ae290", size = 1892628, upload-time = "2025-04-23T18:31:47.819Z" },
    { url = "https://files.pythonhosted.org/packages/43/e4/5479fecb3606c1368d496a825d8411e126133c41224c1e7238be58b87d7e/pydantic_core-2.33.2-cp312-cp312-win_amd64.whl", hash = "sha256:f941635f2a3d96b2973e867144fde513665c87f13fe0e193c158ac51bfaaa7b2", size = 1955866, upload-time = "2025-04-23T18:31:49.635Z" },
    { url = "https://files.pythonhosted.org/packages/0d/24/8b11e8b3e2be9dd82df4b11408a67c61bb4dc4f8e11b5b0fc888b38118b5/pydantic_core-2.33.2-cp312-cp312-win_arm64.whl", hash = "sha256:cca3868ddfaccfbc4bfb1d608e2ccaaebe0ae628e1416aeb9c4d88c001bb45ab", size = 1888894, upload-time = "2025-04-23T18:31:51.609Z" },
    { url = "https://files.pythonhosted.org/packages/46/8c/99040727b41f56616573a28771b1bfa08a3d3fe74d3d513f01251f79f172/pydantic_core-2.33.2-cp313-cp313-macosx_10_12_x86_64.whl", hash = "sha256:1082dd3e2d7109ad8b7da48e1d4710c8d06c253cbc4a27c1cff4fbcaa97a9e3f", size = 2015688, upload-time = "2025-04-23T18:31:53.175Z" },
    { url = "https://files.pythonhosted.org/packages/3a/cc/5999d1eb705a6cefc31f0b4a90e9f7fc400539b1a1030529700cc1b51838/pydantic_core-2.33.2-cp313-cp313-macosx_11_0_arm64.whl", hash = "sha256:f517ca031dfc037a9c07e748cefd8d96235088b83b4f4ba8939105d20fa1dcd6", size = 1844808, upload-time = "2025-04-23T18:31:54.79Z" },
    { url = "https://files.pythonhosted.org/packages/6f/5e/a0a7b8885c98889a18b6e376f344da1ef323d270b44edf8174d6bce4d622/pydantic_core-2.33.2-cp313-cp313-manylinux_2_17_aarch64.manylinux2014_aarch64.whl", hash = "sha256:0a9f2c9dd19656823cb8250b0724ee9c60a82f3cdf68a080979d13092a3b0fef", size = 1885580, upload-time = "2025-04-23T18:31:57.393Z" },
    { url = "https://files.pythonhosted.org/packages/3b/2a/953581f343c7d11a304581156618c3f592435523dd9d79865903272c256a/pydantic_core-2.33.2-cp313-cp313-manylinux_2_17_armv7l.manylinux2014_armv7l.whl", hash = "sha256:2b0a451c263b01acebe51895bfb0e1cc842a5c666efe06cdf13846c7418caa9a", size = 1973859, upload-time = "2025-04-23T18:31:59.065Z" },
    { url = "https://files.pythonhosted.org/packages/e6/55/f1a813904771c03a3f97f676c62cca0c0a4138654107c1b61f19c644868b/pydantic_core-2.33.2-cp313-cp313-manylinux_2_17_ppc64le.manylinux2014_ppc64le.whl", hash = "sha256:1ea40a64d23faa25e62a70ad163571c0b342b8bf66d5fa612ac0dec4f069d916", size = 2120810, upload-time = "2025-04-23T18:32:00.78Z" },
    { url = "https://files.pythonhosted.org/packages/aa/c3/053389835a996e18853ba107a63caae0b9deb4a276c6b472931ea9ae6e48/pydantic_core-2.33.2-cp313-cp313-manylinux_2_17_s390x.manylinux2014_s390x.whl", hash = "sha256:0fb2d542b4d66f9470e8065c5469ec676978d625a8b7a363f07d9a501a9cb36a", size = 2676498, upload-time = "2025-04-23T18:32:02.418Z" },
    { url = "https://files.pythonhosted.org/packages/eb/3c/f4abd740877a35abade05e437245b192f9d0ffb48bbbbd708df33d3cda37/pydantic_core-2.33.2-cp313-cp313-manylinux_2_17_x86_64.manylinux2014_x86_64.whl", hash = "sha256:9fdac5d6ffa1b5a83bca06ffe7583f5576555e6c8b3a91fbd25ea7780f825f7d", size = 2000611, upload-time = "2025-04-23T18:32:04.152Z" },
    { url = "https://files.pythonhosted.org/packages/59/a7/63ef2fed1837d1121a894d0ce88439fe3e3b3e48c7543b2a4479eb99c2bd/pydantic_core-2.33.2-cp313-cp313-manylinux_2_5_i686.manylinux1_i686.whl", hash = "sha256:04a1a413977ab517154eebb2d326da71638271477d6ad87a769102f7c2488c56", size = 2107924, upload-time = "2025-04-23T18:32:06.129Z" },
    { url = "https://files.pythonhosted.org/packages/04/8f/2551964ef045669801675f1cfc3b0d74147f4901c3ffa42be2ddb1f0efc4/pydantic_core-2.33.2-cp313-cp313-musllinux_1_1_aarch64.whl", hash = "sha256:c8e7af2f4e0194c22b5b37205bfb293d166a7344a5b0d0eaccebc376546d77d5", size = 2063196, upload-time = "2025-04-23T18:32:08.178Z" },
    { url = "https://files.pythonhosted.org/packages/26/bd/d9602777e77fc6dbb0c7db9ad356e9a985825547dce5ad1d30ee04903918/pydantic_core-2.33.2-cp313-cp313-musllinux_1_1_armv7l.whl", hash = "sha256:5c92edd15cd58b3c2d34873597a1e20f13094f59cf88068adb18947df5455b4e", size = 2236389, upload-time = "2025-04-23T18:32:10.242Z" },
    { url = "https://files.pythonhosted.org/packages/42/db/0e950daa7e2230423ab342ae918a794964b053bec24ba8af013fc7c94846/pydantic_core-2.33.2-cp313-cp313-musllinux_1_1_x86_64.whl", hash = "sha256:65132b7b4a1c0beded5e057324b7e16e10910c106d43675d9bd87d4f38dde162", size = 2239223, upload-time = "2025-04-23T18:32:12.382Z" },
    { url = "https://files.pythonhosted.org/packages/58/4d/4f937099c545a8a17eb52cb67fe0447fd9a373b348ccfa9a87f141eeb00f/pydantic_core-2.33.2-cp313-cp313-win32.whl", hash = "sha256:52fb90784e0a242bb96ec53f42196a17278855b0f31ac7c3cc6f5c1ec4811849", size = 1900473, upload-time = "2025-04-23T18:32:14.034Z" },
    { url = "https://files.pythonhosted.org/packages/a0/75/4a0a9bac998d78d889def5e4ef2b065acba8cae8c93696906c3a91f310ca/pydantic_core-2.33.2-cp313-cp313-win_amd64.whl", hash = "sha256:c083a3bdd5a93dfe480f1125926afcdbf2917ae714bdb80b36d34318b2bec5d9", size = 1955269, upload-time = "2025-04-23T18:32:15.783Z" },
    { url = "https://files.pythonhosted.org/packages/f9/86/1beda0576969592f1497b4ce8e7bc8cbdf614c352426271b1b10d5f0aa64/pydantic_core-2.33.2-cp313-cp313-win_arm64.whl", hash = "sha256:e80b087132752f6b3d714f041ccf74403799d3b23a72722ea2e6ba2e892555b9", size = 1893921, upload-time = "2025-04-23T18:32:18.473Z" },
    { url = "https://files.pythonhosted.org/packages/a4/7d/e09391c2eebeab681df2b74bfe6c43422fffede8dc74187b2b0bf6fd7571/pydantic_core-2.33.2-cp313-cp313t-macosx_11_0_arm64.whl", hash = "sha256:61c18fba8e5e9db3ab908620af374db0ac1baa69f0f32df4f61ae23f15e586ac", size = 1806162, upload-time = "2025-04-23T18:32:20.188Z" },
    { url = "https://files.pythonhosted.org/packages/f1/3d/847b6b1fed9f8ed3bb95a9ad04fbd0b212e832d4f0f50ff4d9ee5a9f15cf/pydantic_core-2.33.2-cp313-cp313t-manylinux_2_17_x86_64.manylinux2014_x86_64.whl", hash = "sha256:95237e53bb015f67b63c91af7518a62a8660376a6a0db19b89acc77a4d6199f5", size = 1981560, upload-time = "2025-04-23T18:32:22.354Z" },
    { url = "https://files.pythonhosted.org/packages/6f/9a/e73262f6c6656262b5fdd723ad90f518f579b7bc8622e43a942eec53c938/pydantic_core-2.33.2-cp313-cp313t-win_amd64.whl", hash = "sha256:c2fc0a768ef76c15ab9238afa6da7f69895bb5d1ee83aeea2e3509af4472d0b9", size = 1935777, upload-time = "2025-04-23T18:32:25.088Z" },
]

[[package]]
name = "pydantic-graph"
version = "0.2.18"
source = { registry = "https://pypi.org/simple" }
dependencies = [
    { name = "httpx" },
    { name = "logfire-api" },
    { name = "pydantic" },
    { name = "typing-inspection" },
]
sdist = { url = "https://files.pythonhosted.org/packages/2b/a4/f49038c60714feb102b2d16e8d3f20619bc5e436519010ff22123703cd49/pydantic_graph-0.2.18.tar.gz", hash = "sha256:a77105e8ffea5ebcbe310ee0a2855d9250acc5c27c7e06d252dc83473f0f02c6", size = 21845, upload-time = "2025-06-13T09:59:27.147Z" }
wheels = [
    { url = "https://files.pythonhosted.org/packages/86/57/d68520a1cba001a657b52e0a4aea5cfb1cb091ac632f9c42e80547ba75ce/pydantic_graph-0.2.18-py3-none-any.whl", hash = "sha256:274f0c50841fe5c54b2cd26699510983351023fee8f7656dcdb18986adb91554", size = 27486, upload-time = "2025-06-13T09:59:17.165Z" },
]

[[package]]
name = "pydantic-settings"
version = "2.10.1"
source = { registry = "https://pypi.org/simple" }
dependencies = [
    { name = "pydantic" },
    { name = "python-dotenv" },
    { name = "typing-inspection" },
]
sdist = { url = "https://files.pythonhosted.org/packages/68/85/1ea668bbab3c50071ca613c6ab30047fb36ab0da1b92fa8f17bbc38fd36c/pydantic_settings-2.10.1.tar.gz", hash = "sha256:06f0062169818d0f5524420a360d632d5857b83cffd4d42fe29597807a1614ee", size = 172583, upload-time = "2025-06-24T13:26:46.841Z" }
wheels = [
    { url = "https://files.pythonhosted.org/packages/58/f0/427018098906416f580e3cf1366d3b1abfb408a0652e9f31600c24a1903c/pydantic_settings-2.10.1-py3-none-any.whl", hash = "sha256:a60952460b99cf661dc25c29c0ef171721f98bfcb52ef8d9ea4c943d7c8cc796", size = 45235, upload-time = "2025-06-24T13:26:45.485Z" },
]

[[package]]
name = "pygments"
version = "2.19.2"
source = { registry = "https://pypi.org/simple" }
sdist = { url = "https://files.pythonhosted.org/packages/b0/77/a5b8c569bf593b0140bde72ea885a803b82086995367bf2037de0159d924/pygments-2.19.2.tar.gz", hash = "sha256:636cb2477cec7f8952536970bc533bc43743542f70392ae026374600add5b887", size = 4968631, upload-time = "2025-06-21T13:39:12.283Z" }
wheels = [
    { url = "https://files.pythonhosted.org/packages/c7/21/705964c7812476f378728bdf590ca4b771ec72385c533964653c68e86bdc/pygments-2.19.2-py3-none-any.whl", hash = "sha256:86540386c03d588bb81d44bc3928634ff26449851e99741617ecb9037ee5ec0b", size = 1225217, upload-time = "2025-06-21T13:39:07.939Z" },
]

[[package]]
name = "pyinstaller"
version = "6.14.1"
source = { registry = "https://pypi.org/simple" }
dependencies = [
    { name = "altgraph" },
    { name = "macholib", marker = "sys_platform == 'darwin'" },
    { name = "packaging" },
    { name = "pefile", marker = "sys_platform == 'win32'" },
    { name = "pyinstaller-hooks-contrib" },
    { name = "pywin32-ctypes", marker = "sys_platform == 'win32'" },
    { name = "setuptools" },
]
sdist = { url = "https://files.pythonhosted.org/packages/9f/4a/d66d3a9c34349d73eb099401060e2591da8ccc5ed427e54fff3961302513/pyinstaller-6.14.1.tar.gz", hash = "sha256:35d5c06a668e21f0122178dbf20e40fd21012dc8f6170042af6050c4e7b3edca", size = 4284317, upload-time = "2025-06-08T18:45:46.367Z" }
wheels = [
    { url = "https://files.pythonhosted.org/packages/43/f6/fa56e547fe849db4b8da0acaad6101a6382c18370c7e0f378a1cf0ea89f0/pyinstaller-6.14.1-py3-none-macosx_10_13_universal2.whl", hash = "sha256:da559cfe4f7a20a7ebdafdf12ea2a03ea94d3caa49736ef53ee2c155d78422c9", size = 999937, upload-time = "2025-06-08T18:44:26.429Z" },
    { url = "https://files.pythonhosted.org/packages/af/a6/a2814978f47ae038b1ce112717adbdcfd8dfb9504e5c52437902331cde1a/pyinstaller-6.14.1-py3-none-manylinux2014_aarch64.whl", hash = "sha256:f040d1e3d42af3730104078d10d4a8ca3350bd1c78de48f12e1b26f761e0cbc3", size = 719569, upload-time = "2025-06-08T18:44:30.948Z" },
    { url = "https://files.pythonhosted.org/packages/35/f0/86391a4c0f558aef43a7dac8f678d46f4e5b84bd133308e3ea81f7384ab9/pyinstaller-6.14.1-py3-none-manylinux2014_i686.whl", hash = "sha256:7b8813fb2d5a82ef4ceffc342ed9a11a6fc1ef21e68e833dbd8fedb8a188d3f5", size = 729824, upload-time = "2025-06-08T18:44:34.983Z" },
    { url = "https://files.pythonhosted.org/packages/e5/88/446814e335d937406e6e1ae4a77ed922b8eea8b90f3aaf69427a16b58ed2/pyinstaller-6.14.1-py3-none-manylinux2014_ppc64le.whl", hash = "sha256:e2cfdbc6dd41d19872054fc233da18856ec422a7fdea899b6985ae04f980376a", size = 727937, upload-time = "2025-06-08T18:44:38.954Z" },
    { url = "https://files.pythonhosted.org/packages/c6/0f/5aa891c61d303ad4a794b7e2f864aacf64fe0f6f5559e2aec0f742595fad/pyinstaller-6.14.1-py3-none-manylinux2014_s390x.whl", hash = "sha256:a4d53b3ecb5786b097b79bda88c4089186fc1498ef7eaa6cee57599ae459241e", size = 724762, upload-time = "2025-06-08T18:44:42.768Z" },
    { url = "https://files.pythonhosted.org/packages/c5/92/e32ec0a1754852a8ed5a60f6746c6483e3da68aee97d314f3a3a99e0ed9e/pyinstaller-6.14.1-py3-none-manylinux2014_x86_64.whl", hash = "sha256:c48dd257f77f61ebea2d1fdbaf11243730f2271873c88d3b5ecb7869525d3bcb", size = 724957, upload-time = "2025-06-08T18:44:46.829Z" },
    { url = "https://files.pythonhosted.org/packages/c3/66/1260f384e47bf939f6238f791d4cda7edb94771d2fa0a451e0edb21ac9c7/pyinstaller-6.14.1-py3-none-musllinux_1_1_aarch64.whl", hash = "sha256:5b05cbb2ffc033b4681268159b82bac94b875475c339603c7e605f00a73c8746", size = 724132, upload-time = "2025-06-08T18:44:51.081Z" },
    { url = "https://files.pythonhosted.org/packages/d2/8b/8570ab94ec07e0b2b1203f45840353ee76aa067a2540c97da43d43477b26/pyinstaller-6.14.1-py3-none-musllinux_1_1_x86_64.whl", hash = "sha256:d5fd73757c8ea9adb2f9c1f81656335ba9890029ede3031835d768fde36e89f0", size = 723847, upload-time = "2025-06-08T18:44:54.896Z" },
    { url = "https://files.pythonhosted.org/packages/d5/43/6c68dc9e53b09ff948d6e46477932b387832bbb920c48061d734ef089368/pyinstaller-6.14.1-py3-none-win32.whl", hash = "sha256:547f7a93592e408cbfd093ce9fd9631215387dab0dbf3130351d3b0b1186a534", size = 1299744, upload-time = "2025-06-08T18:45:00.781Z" },
    { url = "https://files.pythonhosted.org/packages/7c/dd/bb8d5bcb0592f7f5d454ad308051d00ed34f8b08d5003400b825cfe35513/pyinstaller-6.14.1-py3-none-win_amd64.whl", hash = "sha256:0794290b4b56ef9d35858334deb29f36ec1e1f193b0f825212a0aa5a1bec5a2f", size = 1357625, upload-time = "2025-06-08T18:45:06.826Z" },
    { url = "https://files.pythonhosted.org/packages/89/57/8a8979737980e50aa5031b77318ce783759bf25be2956317f2e1d7a65a09/pyinstaller-6.14.1-py3-none-win_arm64.whl", hash = "sha256:d9d99695827f892cb19644106da30681363e8ff27b8326ac8416d62890ab9c74", size = 1298607, upload-time = "2025-06-08T18:45:12.766Z" },
]

[[package]]
name = "pyinstaller-hooks-contrib"
version = "2025.5"
source = { registry = "https://pypi.org/simple" }
dependencies = [
    { name = "packaging" },
    { name = "setuptools" },
]
sdist = { url = "https://files.pythonhosted.org/packages/5f/ff/e3376595935d5f8135964d2177cd3e3e0c1b5a6237497d9775237c247a5d/pyinstaller_hooks_contrib-2025.5.tar.gz", hash = "sha256:707386770b8fe066c04aad18a71bc483c7b25e18b4750a756999f7da2ab31982", size = 163124, upload-time = "2025-06-08T18:47:53.26Z" }
wheels = [
    { url = "https://files.pythonhosted.org/packages/0c/2c/b4d317534e17dd1df95c394d4b37febb15ead006a1c07c2bb006481fb5e7/pyinstaller_hooks_contrib-2025.5-py3-none-any.whl", hash = "sha256:ebfae1ba341cb0002fb2770fad0edf2b3e913c2728d92df7ad562260988ca373", size = 437246, upload-time = "2025-06-08T18:47:51.516Z" },
]

[[package]]
name = "pymgclient"
version = "1.4.0"
source = { registry = "https://pypi.org/simple" }
dependencies = [
    { name = "networkx" },
    { name = "pyopenssl" },
]
sdist = { url = "https://files.pythonhosted.org/packages/6e/58/5da9c14122ce01cd428f729206c79458f7f6d7ff997a80938fa4c9b63ea3/pymgclient-1.4.0.tar.gz", hash = "sha256:6dfe026ffbfa9a81ad9b042589a536a3fab8bcb630b6c44f3d33ef97ed1bd1b4", size = 127094, upload-time = "2025-05-01T21:40:19.234Z" }
wheels = [
    { url = "https://files.pythonhosted.org/packages/20/8b/c85a87bc9d152f38756e9553659a01188d0b85b6e0a6661ffa2295792de5/pymgclient-1.4.0-cp312-cp312-macosx_12_0_arm64.whl", hash = "sha256:fe84ee4c16cc5b41b650dbd811641c1f9cc5ceada9ef2784a869db8f10d85514", size = 2458107, upload-time = "2025-05-01T21:40:01.915Z" },
    { url = "https://files.pythonhosted.org/packages/e7/92/a3a4cbdc19722e0cbc3a5d7246791d80c19201bafe653b6c9558f400978e/pymgclient-1.4.0-cp312-cp312-macosx_14_0_arm64.whl", hash = "sha256:9be349aad6c3ac2c1c790eb122d8e037752af844a4d2f1b70987c0caf83cf3de", size = 2455399, upload-time = "2025-05-01T21:40:03.344Z" },
    { url = "https://files.pythonhosted.org/packages/6c/9b/c9c729950576d9aa14858908c9859a9a9f2ddc5136f9b34fd22a3de016e6/pymgclient-1.4.0-cp312-cp312-macosx_15_0_arm64.whl", hash = "sha256:412b89cef3407dde81c4b9fb9fdcc8890ec1f58e008ced844ec02e7a0169ced8", size = 2461778, upload-time = "2025-05-01T21:40:05.271Z" },
    { url = "https://files.pythonhosted.org/packages/3a/8c/d490b4c20aa5d703a1a52634a38619bd8f371fd42baba2b96b4957e9f4f8/pymgclient-1.4.0-cp312-cp312-manylinux_2_38_x86_64.manylinux_2_39_x86_64.whl", hash = "sha256:8c8029a303c85a7f3df8b8bb96d5dbe8b4c2cfde269ff9fbe24ef56e70f893cf", size = 2369546, upload-time = "2025-05-01T21:40:07.29Z" },
    { url = "https://files.pythonhosted.org/packages/cb/e6/1e979ea5ea832d14ef4836b8488979b8e69eb467b7b6b66ff5865d725f7c/pymgclient-1.4.0-cp312-cp312-win_amd64.whl", hash = "sha256:ac6e1668dda80cc2eb8240df018652cd0ada4df625bec945ff5c3e4d3825720b", size = 2203037, upload-time = "2025-05-01T21:40:08.805Z" },
    { url = "https://files.pythonhosted.org/packages/5f/3e/ea749505e1b32350158ebd3a4b8b3f565426c833ce52adffd4149e0c902d/pymgclient-1.4.0-cp313-cp313-macosx_12_0_arm64.whl", hash = "sha256:4be6217832b778d7d9a20391de2c96259cac5ca152844191464a0be9b2e9630c", size = 2458110, upload-time = "2025-05-01T21:40:11.597Z" },
    { url = "https://files.pythonhosted.org/packages/45/a7/4269f217744924633cb6624a2855c6fe9e8cfcca243d0d17a2eb41a76029/pymgclient-1.4.0-cp313-cp313-macosx_14_0_arm64.whl", hash = "sha256:a87eec1fde175924a061d0f3ea8e4acedad444b33b82b1da0b7b320fc46e91e3", size = 2455399, upload-time = "2025-05-01T21:40:13.563Z" },
    { url = "https://files.pythonhosted.org/packages/66/e3/15f242f8515ff4485dc6d19c6991f462d48838535e535e5f70c446f8c51c/pymgclient-1.4.0-cp313-cp313-macosx_15_0_arm64.whl", hash = "sha256:3a0c7fa17dc046a82c3f48125cde82fdf20a3803cf361774fdac709072ed4201", size = 2461777, upload-time = "2025-05-01T21:40:15.307Z" },
    { url = "https://files.pythonhosted.org/packages/70/08/0ba18b451b70fe76bf691b16f7db1dcce3cd2edd9d3bee941e688bb7c882/pymgclient-1.4.0-cp313-cp313-manylinux_2_38_x86_64.manylinux_2_39_x86_64.whl", hash = "sha256:bf701b47a1d0c1eee2a8a16bde0d96a26669d2ef652ea1a32f9c1d1a6e8b5393", size = 2369362, upload-time = "2025-05-01T21:40:16.734Z" },
    { url = "https://files.pythonhosted.org/packages/bb/f4/098b11a1ab25498161a09f5e44fbc43ba8ec41ba5df2b100422627d247db/pymgclient-1.4.0-cp313-cp313-win_amd64.whl", hash = "sha256:3ee8d8205537291b8d5e6193823bdd48d2db9992075b0565f7c4f789146624a5", size = 2203872, upload-time = "2025-05-01T21:40:18.107Z" },
]

[[package]]
name = "pyopenssl"
version = "25.1.0"
source = { registry = "https://pypi.org/simple" }
dependencies = [
    { name = "cryptography" },
    { name = "typing-extensions", marker = "python_full_version < '3.13'" },
]
sdist = { url = "https://files.pythonhosted.org/packages/04/8c/cd89ad05804f8e3c17dea8f178c3f40eeab5694c30e0c9f5bcd49f576fc3/pyopenssl-25.1.0.tar.gz", hash = "sha256:8d031884482e0c67ee92bf9a4d8cceb08d92aba7136432ffb0703c5280fc205b", size = 179937, upload-time = "2025-05-17T16:28:31.31Z" }
wheels = [
    { url = "https://files.pythonhosted.org/packages/80/28/2659c02301b9500751f8d42f9a6632e1508aa5120de5e43042b8b30f8d5d/pyopenssl-25.1.0-py3-none-any.whl", hash = "sha256:2b11f239acc47ac2e5aca04fd7fa829800aeee22a2eb30d744572a157bd8a1ab", size = 56771, upload-time = "2025-05-17T16:28:29.197Z" },
]

[[package]]
name = "pytest"
version = "8.4.1"
source = { registry = "https://pypi.org/simple" }
dependencies = [
    { name = "colorama", marker = "sys_platform == 'win32'" },
    { name = "iniconfig" },
    { name = "packaging" },
    { name = "pluggy" },
    { name = "pygments" },
]
sdist = { url = "https://files.pythonhosted.org/packages/08/ba/45911d754e8eba3d5a841a5ce61a65a685ff1798421ac054f85aa8747dfb/pytest-8.4.1.tar.gz", hash = "sha256:7c67fd69174877359ed9371ec3af8a3d2b04741818c51e5e99cc1742251fa93c", size = 1517714, upload-time = "2025-06-18T05:48:06.109Z" }
wheels = [
    { url = "https://files.pythonhosted.org/packages/29/16/c8a903f4c4dffe7a12843191437d7cd8e32751d5de349d45d3fe69544e87/pytest-8.4.1-py3-none-any.whl", hash = "sha256:539c70ba6fcead8e78eebbf1115e8b589e7565830d7d006a8723f19ac8a0afb7", size = 365474, upload-time = "2025-06-18T05:48:03.955Z" },
]

[[package]]
name = "pytest-asyncio"
version = "1.0.0"
source = { registry = "https://pypi.org/simple" }
dependencies = [
    { name = "pytest" },
]
sdist = { url = "https://files.pythonhosted.org/packages/d0/d4/14f53324cb1a6381bef29d698987625d80052bb33932d8e7cbf9b337b17c/pytest_asyncio-1.0.0.tar.gz", hash = "sha256:d15463d13f4456e1ead2594520216b225a16f781e144f8fdf6c5bb4667c48b3f", size = 46960, upload-time = "2025-05-26T04:54:40.484Z" }
wheels = [
    { url = "https://files.pythonhosted.org/packages/30/05/ce271016e351fddc8399e546f6e23761967ee09c8c568bbfbecb0c150171/pytest_asyncio-1.0.0-py3-none-any.whl", hash = "sha256:4f024da9f1ef945e680dc68610b52550e36590a67fd31bb3b4943979a1f90ef3", size = 15976, upload-time = "2025-05-26T04:54:39.035Z" },
]

[[package]]
name = "python-dotenv"
version = "1.1.0"
source = { registry = "https://pypi.org/simple" }
sdist = { url = "https://files.pythonhosted.org/packages/88/2c/7bb1416c5620485aa793f2de31d3df393d3686aa8a8506d11e10e13c5baf/python_dotenv-1.1.0.tar.gz", hash = "sha256:41f90bc6f5f177fb41f53e87666db362025010eb28f60a01c9143bfa33a2b2d5", size = 39920, upload-time = "2025-03-25T10:14:56.835Z" }
wheels = [
    { url = "https://files.pythonhosted.org/packages/1e/18/98a99ad95133c6a6e2005fe89faedf294a748bd5dc803008059409ac9b1e/python_dotenv-1.1.0-py3-none-any.whl", hash = "sha256:d7c01d9e2293916c18baf562d95698754b0dbbb5e74d457c45d4f6561fb9d55d", size = 20256, upload-time = "2025-03-25T10:14:55.034Z" },
]

[[package]]
name = "pywin32-ctypes"
version = "0.2.3"
source = { registry = "https://pypi.org/simple" }
sdist = { url = "https://files.pythonhosted.org/packages/85/9f/01a1a99704853cb63f253eea009390c88e7131c67e66a0a02099a8c917cb/pywin32-ctypes-0.2.3.tar.gz", hash = "sha256:d162dc04946d704503b2edc4d55f3dba5c1d539ead017afa00142c38b9885755", size = 29471, upload-time = "2024-08-14T10:15:34.626Z" }
wheels = [
    { url = "https://files.pythonhosted.org/packages/de/3d/8161f7711c017e01ac9f008dfddd9410dff3674334c233bde66e7ba65bbf/pywin32_ctypes-0.2.3-py3-none-any.whl", hash = "sha256:8a1513379d709975552d202d942d9837758905c8d01eb82b8bcc30918929e7b8", size = 30756, upload-time = "2024-08-14T10:15:33.187Z" },
]

[[package]]
name = "pyyaml"
version = "6.0.2"
source = { registry = "https://pypi.org/simple" }
sdist = { url = "https://files.pythonhosted.org/packages/54/ed/79a089b6be93607fa5cdaedf301d7dfb23af5f25c398d5ead2525b063e17/pyyaml-6.0.2.tar.gz", hash = "sha256:d584d9ec91ad65861cc08d42e834324ef890a082e591037abe114850ff7bbc3e", size = 130631, upload-time = "2024-08-06T20:33:50.674Z" }
wheels = [
    { url = "https://files.pythonhosted.org/packages/86/0c/c581167fc46d6d6d7ddcfb8c843a4de25bdd27e4466938109ca68492292c/PyYAML-6.0.2-cp312-cp312-macosx_10_9_x86_64.whl", hash = "sha256:c70c95198c015b85feafc136515252a261a84561b7b1d51e3384e0655ddf25ab", size = 183873, upload-time = "2024-08-06T20:32:25.131Z" },
    { url = "https://files.pythonhosted.org/packages/a8/0c/38374f5bb272c051e2a69281d71cba6fdb983413e6758b84482905e29a5d/PyYAML-6.0.2-cp312-cp312-macosx_11_0_arm64.whl", hash = "sha256:ce826d6ef20b1bc864f0a68340c8b3287705cae2f8b4b1d932177dcc76721725", size = 173302, upload-time = "2024-08-06T20:32:26.511Z" },
    { url = "https://files.pythonhosted.org/packages/c3/93/9916574aa8c00aa06bbac729972eb1071d002b8e158bd0e83a3b9a20a1f7/PyYAML-6.0.2-cp312-cp312-manylinux_2_17_aarch64.manylinux2014_aarch64.whl", hash = "sha256:1f71ea527786de97d1a0cc0eacd1defc0985dcf6b3f17bb77dcfc8c34bec4dc5", size = 739154, upload-time = "2024-08-06T20:32:28.363Z" },
    { url = "https://files.pythonhosted.org/packages/95/0f/b8938f1cbd09739c6da569d172531567dbcc9789e0029aa070856f123984/PyYAML-6.0.2-cp312-cp312-manylinux_2_17_s390x.manylinux2014_s390x.whl", hash = "sha256:9b22676e8097e9e22e36d6b7bda33190d0d400f345f23d4065d48f4ca7ae0425", size = 766223, upload-time = "2024-08-06T20:32:30.058Z" },
    { url = "https://files.pythonhosted.org/packages/b9/2b/614b4752f2e127db5cc206abc23a8c19678e92b23c3db30fc86ab731d3bd/PyYAML-6.0.2-cp312-cp312-manylinux_2_17_x86_64.manylinux2014_x86_64.whl", hash = "sha256:80bab7bfc629882493af4aa31a4cfa43a4c57c83813253626916b8c7ada83476", size = 767542, upload-time = "2024-08-06T20:32:31.881Z" },
    { url = "https://files.pythonhosted.org/packages/d4/00/dd137d5bcc7efea1836d6264f049359861cf548469d18da90cd8216cf05f/PyYAML-6.0.2-cp312-cp312-musllinux_1_1_aarch64.whl", hash = "sha256:0833f8694549e586547b576dcfaba4a6b55b9e96098b36cdc7ebefe667dfed48", size = 731164, upload-time = "2024-08-06T20:32:37.083Z" },
    { url = "https://files.pythonhosted.org/packages/c9/1f/4f998c900485e5c0ef43838363ba4a9723ac0ad73a9dc42068b12aaba4e4/PyYAML-6.0.2-cp312-cp312-musllinux_1_1_x86_64.whl", hash = "sha256:8b9c7197f7cb2738065c481a0461e50ad02f18c78cd75775628afb4d7137fb3b", size = 756611, upload-time = "2024-08-06T20:32:38.898Z" },
    { url = "https://files.pythonhosted.org/packages/df/d1/f5a275fdb252768b7a11ec63585bc38d0e87c9e05668a139fea92b80634c/PyYAML-6.0.2-cp312-cp312-win32.whl", hash = "sha256:ef6107725bd54b262d6dedcc2af448a266975032bc85ef0172c5f059da6325b4", size = 140591, upload-time = "2024-08-06T20:32:40.241Z" },
    { url = "https://files.pythonhosted.org/packages/0c/e8/4f648c598b17c3d06e8753d7d13d57542b30d56e6c2dedf9c331ae56312e/PyYAML-6.0.2-cp312-cp312-win_amd64.whl", hash = "sha256:7e7401d0de89a9a855c839bc697c079a4af81cf878373abd7dc625847d25cbd8", size = 156338, upload-time = "2024-08-06T20:32:41.93Z" },
    { url = "https://files.pythonhosted.org/packages/ef/e3/3af305b830494fa85d95f6d95ef7fa73f2ee1cc8ef5b495c7c3269fb835f/PyYAML-6.0.2-cp313-cp313-macosx_10_13_x86_64.whl", hash = "sha256:efdca5630322a10774e8e98e1af481aad470dd62c3170801852d752aa7a783ba", size = 181309, upload-time = "2024-08-06T20:32:43.4Z" },
    { url = "https://files.pythonhosted.org/packages/45/9f/3b1c20a0b7a3200524eb0076cc027a970d320bd3a6592873c85c92a08731/PyYAML-6.0.2-cp313-cp313-macosx_11_0_arm64.whl", hash = "sha256:50187695423ffe49e2deacb8cd10510bc361faac997de9efef88badc3bb9e2d1", size = 171679, upload-time = "2024-08-06T20:32:44.801Z" },
    { url = "https://files.pythonhosted.org/packages/7c/9a/337322f27005c33bcb656c655fa78325b730324c78620e8328ae28b64d0c/PyYAML-6.0.2-cp313-cp313-manylinux_2_17_aarch64.manylinux2014_aarch64.whl", hash = "sha256:0ffe8360bab4910ef1b9e87fb812d8bc0a308b0d0eef8c8f44e0254ab3b07133", size = 733428, upload-time = "2024-08-06T20:32:46.432Z" },
    { url = "https://files.pythonhosted.org/packages/a3/69/864fbe19e6c18ea3cc196cbe5d392175b4cf3d5d0ac1403ec3f2d237ebb5/PyYAML-6.0.2-cp313-cp313-manylinux_2_17_s390x.manylinux2014_s390x.whl", hash = "sha256:17e311b6c678207928d649faa7cb0d7b4c26a0ba73d41e99c4fff6b6c3276484", size = 763361, upload-time = "2024-08-06T20:32:51.188Z" },
    { url = "https://files.pythonhosted.org/packages/04/24/b7721e4845c2f162d26f50521b825fb061bc0a5afcf9a386840f23ea19fa/PyYAML-6.0.2-cp313-cp313-manylinux_2_17_x86_64.manylinux2014_x86_64.whl", hash = "sha256:70b189594dbe54f75ab3a1acec5f1e3faa7e8cf2f1e08d9b561cb41b845f69d5", size = 759523, upload-time = "2024-08-06T20:32:53.019Z" },
    { url = "https://files.pythonhosted.org/packages/2b/b2/e3234f59ba06559c6ff63c4e10baea10e5e7df868092bf9ab40e5b9c56b6/PyYAML-6.0.2-cp313-cp313-musllinux_1_1_aarch64.whl", hash = "sha256:41e4e3953a79407c794916fa277a82531dd93aad34e29c2a514c2c0c5fe971cc", size = 726660, upload-time = "2024-08-06T20:32:54.708Z" },
    { url = "https://files.pythonhosted.org/packages/fe/0f/25911a9f080464c59fab9027482f822b86bf0608957a5fcc6eaac85aa515/PyYAML-6.0.2-cp313-cp313-musllinux_1_1_x86_64.whl", hash = "sha256:68ccc6023a3400877818152ad9a1033e3db8625d899c72eacb5a668902e4d652", size = 751597, upload-time = "2024-08-06T20:32:56.985Z" },
    { url = "https://files.pythonhosted.org/packages/14/0d/e2c3b43bbce3cf6bd97c840b46088a3031085179e596d4929729d8d68270/PyYAML-6.0.2-cp313-cp313-win32.whl", hash = "sha256:bc2fa7c6b47d6bc618dd7fb02ef6fdedb1090ec036abab80d4681424b84c1183", size = 140527, upload-time = "2024-08-06T20:33:03.001Z" },
    { url = "https://files.pythonhosted.org/packages/fa/de/02b54f42487e3d3c6efb3f89428677074ca7bf43aae402517bc7cca949f3/PyYAML-6.0.2-cp313-cp313-win_amd64.whl", hash = "sha256:8388ee1976c416731879ac16da0aff3f63b286ffdd57cdeb95f3f2e085687563", size = 156446, upload-time = "2024-08-06T20:33:04.33Z" },
]

[[package]]
name = "requests"
version = "2.32.4"
source = { registry = "https://pypi.org/simple" }
dependencies = [
    { name = "certifi" },
    { name = "charset-normalizer" },
    { name = "idna" },
    { name = "urllib3" },
]
sdist = { url = "https://files.pythonhosted.org/packages/e1/0a/929373653770d8a0d7ea76c37de6e41f11eb07559b103b1c02cafb3f7cf8/requests-2.32.4.tar.gz", hash = "sha256:27d0316682c8a29834d3264820024b62a36942083d52caf2f14c0591336d3422", size = 135258, upload-time = "2025-06-09T16:43:07.34Z" }
wheels = [
    { url = "https://files.pythonhosted.org/packages/7c/e4/56027c4a6b4ae70ca9de302488c5ca95ad4a39e190093d6c1a8ace08341b/requests-2.32.4-py3-none-any.whl", hash = "sha256:27babd3cda2a6d50b30443204ee89830707d396671944c998b5975b031ac2b2c", size = 64847, upload-time = "2025-06-09T16:43:05.728Z" },
]

[[package]]
name = "rich"
version = "14.0.0"
source = { registry = "https://pypi.org/simple" }
dependencies = [
    { name = "markdown-it-py" },
    { name = "pygments" },
]
sdist = { url = "https://files.pythonhosted.org/packages/a1/53/830aa4c3066a8ab0ae9a9955976fb770fe9c6102117c8ec4ab3ea62d89e8/rich-14.0.0.tar.gz", hash = "sha256:82f1bc23a6a21ebca4ae0c45af9bdbc492ed20231dcb63f297d6d1021a9d5725", size = 224078, upload-time = "2025-03-30T14:15:14.23Z" }
wheels = [
    { url = "https://files.pythonhosted.org/packages/0d/9b/63f4c7ebc259242c89b3acafdb37b41d1185c07ff0011164674e9076b491/rich-14.0.0-py3-none-any.whl", hash = "sha256:1c9491e1951aac09caffd42f448ee3d04e58923ffe14993f6e83068dc395d7e0", size = 243229, upload-time = "2025-03-30T14:15:12.283Z" },
]

[[package]]
name = "rsa"
version = "4.9.1"
source = { registry = "https://pypi.org/simple" }
dependencies = [
    { name = "pyasn1" },
]
sdist = { url = "https://files.pythonhosted.org/packages/da/8a/22b7beea3ee0d44b1916c0c1cb0ee3af23b700b6da9f04991899d0c555d4/rsa-4.9.1.tar.gz", hash = "sha256:e7bdbfdb5497da4c07dfd35530e1a902659db6ff241e39d9953cad06ebd0ae75", size = 29034, upload-time = "2025-04-16T09:51:18.218Z" }
wheels = [
    { url = "https://files.pythonhosted.org/packages/64/8d/0133e4eb4beed9e425d9a98ed6e081a55d195481b7632472be1af08d2f6b/rsa-4.9.1-py3-none-any.whl", hash = "sha256:68635866661c6836b8d39430f97a996acbd61bfa49406748ea243539fe239762", size = 34696, upload-time = "2025-04-16T09:51:17.142Z" },
]

[[package]]
name = "ruff"
version = "0.12.2"
source = { registry = "https://pypi.org/simple" }
sdist = { url = "https://files.pythonhosted.org/packages/6c/3d/d9a195676f25d00dbfcf3cf95fdd4c685c497fcfa7e862a44ac5e4e96480/ruff-0.12.2.tar.gz", hash = "sha256:d7b4f55cd6f325cb7621244f19c873c565a08aff5a4ba9c69aa7355f3f7afd3e", size = 4432239, upload-time = "2025-07-03T16:40:19.566Z" }
wheels = [
    { url = "https://files.pythonhosted.org/packages/74/b6/2098d0126d2d3318fd5bec3ad40d06c25d377d95749f7a0c5af17129b3b1/ruff-0.12.2-py3-none-linux_armv6l.whl", hash = "sha256:093ea2b221df1d2b8e7ad92fc6ffdca40a2cb10d8564477a987b44fd4008a7be", size = 10369761, upload-time = "2025-07-03T16:39:38.847Z" },
    { url = "https://files.pythonhosted.org/packages/b1/4b/5da0142033dbe155dc598cfb99262d8ee2449d76920ea92c4eeb9547c208/ruff-0.12.2-py3-none-macosx_10_12_x86_64.whl", hash = "sha256:09e4cf27cc10f96b1708100fa851e0daf21767e9709e1649175355280e0d950e", size = 11155659, upload-time = "2025-07-03T16:39:42.294Z" },
    { url = "https://files.pythonhosted.org/packages/3e/21/967b82550a503d7c5c5c127d11c935344b35e8c521f52915fc858fb3e473/ruff-0.12.2-py3-none-macosx_11_0_arm64.whl", hash = "sha256:8ae64755b22f4ff85e9c52d1f82644abd0b6b6b6deedceb74bd71f35c24044cc", size = 10537769, upload-time = "2025-07-03T16:39:44.75Z" },
    { url = "https://files.pythonhosted.org/packages/33/91/00cff7102e2ec71a4890fb7ba1803f2cdb122d82787c7d7cf8041fe8cbc1/ruff-0.12.2-py3-none-manylinux_2_17_aarch64.manylinux2014_aarch64.whl", hash = "sha256:3eb3a6b2db4d6e2c77e682f0b988d4d61aff06860158fdb413118ca133d57922", size = 10717602, upload-time = "2025-07-03T16:39:47.652Z" },
    { url = "https://files.pythonhosted.org/packages/9b/eb/928814daec4e1ba9115858adcda44a637fb9010618721937491e4e2283b8/ruff-0.12.2-py3-none-manylinux_2_17_armv7l.manylinux2014_armv7l.whl", hash = "sha256:73448de992d05517170fc37169cbca857dfeaeaa8c2b9be494d7bcb0d36c8f4b", size = 10198772, upload-time = "2025-07-03T16:39:49.641Z" },
    { url = "https://files.pythonhosted.org/packages/50/fa/f15089bc20c40f4f72334f9145dde55ab2b680e51afb3b55422effbf2fb6/ruff-0.12.2-py3-none-manylinux_2_17_i686.manylinux2014_i686.whl", hash = "sha256:3b8b94317cbc2ae4a2771af641739f933934b03555e51515e6e021c64441532d", size = 11845173, upload-time = "2025-07-03T16:39:52.069Z" },
    { url = "https://files.pythonhosted.org/packages/43/9f/1f6f98f39f2b9302acc161a4a2187b1e3a97634fe918a8e731e591841cf4/ruff-0.12.2-py3-none-manylinux_2_17_ppc64.manylinux2014_ppc64.whl", hash = "sha256:45fc42c3bf1d30d2008023a0a9a0cfb06bf9835b147f11fe0679f21ae86d34b1", size = 12553002, upload-time = "2025-07-03T16:39:54.551Z" },
    { url = "https://files.pythonhosted.org/packages/d8/70/08991ac46e38ddd231c8f4fd05ef189b1b94be8883e8c0c146a025c20a19/ruff-0.12.2-py3-none-manylinux_2_17_ppc64le.manylinux2014_ppc64le.whl", hash = "sha256:ce48f675c394c37e958bf229fb5c1e843e20945a6d962cf3ea20b7a107dcd9f4", size = 12171330, upload-time = "2025-07-03T16:39:57.55Z" },
    { url = "https://files.pythonhosted.org/packages/88/a9/5a55266fec474acfd0a1c73285f19dd22461d95a538f29bba02edd07a5d9/ruff-0.12.2-py3-none-manylinux_2_17_s390x.manylinux2014_s390x.whl", hash = "sha256:793d8859445ea47591272021a81391350205a4af65a9392401f418a95dfb75c9", size = 11774717, upload-time = "2025-07-03T16:39:59.78Z" },
    { url = "https://files.pythonhosted.org/packages/87/e5/0c270e458fc73c46c0d0f7cf970bb14786e5fdb88c87b5e423a4bd65232b/ruff-0.12.2-py3-none-manylinux_2_17_x86_64.manylinux2014_x86_64.whl", hash = "sha256:6932323db80484dda89153da3d8e58164d01d6da86857c79f1961934354992da", size = 11646659, upload-time = "2025-07-03T16:40:01.934Z" },
    { url = "https://files.pythonhosted.org/packages/b7/b6/45ab96070c9752af37f0be364d849ed70e9ccede07675b0ec4e3ef76b63b/ruff-0.12.2-py3-none-musllinux_1_2_aarch64.whl", hash = "sha256:6aa7e623a3a11538108f61e859ebf016c4f14a7e6e4eba1980190cacb57714ce", size = 10604012, upload-time = "2025-07-03T16:40:04.363Z" },
    { url = "https://files.pythonhosted.org/packages/86/91/26a6e6a424eb147cc7627eebae095cfa0b4b337a7c1c413c447c9ebb72fd/ruff-0.12.2-py3-none-musllinux_1_2_armv7l.whl", hash = "sha256:2a4a20aeed74671b2def096bdf2eac610c7d8ffcbf4fb0e627c06947a1d7078d", size = 10176799, upload-time = "2025-07-03T16:40:06.514Z" },
    { url = "https://files.pythonhosted.org/packages/f5/0c/9f344583465a61c8918a7cda604226e77b2c548daf8ef7c2bfccf2b37200/ruff-0.12.2-py3-none-musllinux_1_2_i686.whl", hash = "sha256:71a4c550195612f486c9d1f2b045a600aeba851b298c667807ae933478fcef04", size = 11241507, upload-time = "2025-07-03T16:40:08.708Z" },
    { url = "https://files.pythonhosted.org/packages/1c/b7/99c34ded8fb5f86c0280278fa89a0066c3760edc326e935ce0b1550d315d/ruff-0.12.2-py3-none-musllinux_1_2_x86_64.whl", hash = "sha256:4987b8f4ceadf597c927beee65a5eaf994c6e2b631df963f86d8ad1bdea99342", size = 11717609, upload-time = "2025-07-03T16:40:10.836Z" },
    { url = "https://files.pythonhosted.org/packages/51/de/8589fa724590faa057e5a6d171e7f2f6cffe3287406ef40e49c682c07d89/ruff-0.12.2-py3-none-win32.whl", hash = "sha256:369ffb69b70cd55b6c3fc453b9492d98aed98062db9fec828cdfd069555f5f1a", size = 10523823, upload-time = "2025-07-03T16:40:13.203Z" },
    { url = "https://files.pythonhosted.org/packages/94/47/8abf129102ae4c90cba0c2199a1a9b0fa896f6f806238d6f8c14448cc748/ruff-0.12.2-py3-none-win_amd64.whl", hash = "sha256:dca8a3b6d6dc9810ed8f328d406516bf4d660c00caeaef36eb831cf4871b0639", size = 11629831, upload-time = "2025-07-03T16:40:15.478Z" },
    { url = "https://files.pythonhosted.org/packages/e2/1f/72d2946e3cc7456bb837e88000eb3437e55f80db339c840c04015a11115d/ruff-0.12.2-py3-none-win_arm64.whl", hash = "sha256:48d6c6bfb4761df68bc05ae630e24f506755e702d4fb08f08460be778c7ccb12", size = 10735334, upload-time = "2025-07-03T16:40:17.677Z" },
]

[[package]]
name = "setuptools"
version = "80.9.0"
source = { registry = "https://pypi.org/simple" }
sdist = { url = "https://files.pythonhosted.org/packages/18/5d/3bf57dcd21979b887f014ea83c24ae194cfcd12b9e0fda66b957c69d1fca/setuptools-80.9.0.tar.gz", hash = "sha256:f36b47402ecde768dbfafc46e8e4207b4360c654f1f3bb84475f0a28628fb19c", size = 1319958, upload-time = "2025-05-27T00:56:51.443Z" }
wheels = [
    { url = "https://files.pythonhosted.org/packages/a3/dc/17031897dae0efacfea57dfd3a82fdd2a2aeb58e0ff71b77b87e44edc772/setuptools-80.9.0-py3-none-any.whl", hash = "sha256:062d34222ad13e0cc312a4c02d73f059e86a4acbfbdea8f8f76b28c99f306922", size = 1201486, upload-time = "2025-05-27T00:56:49.664Z" },
]

[[package]]
name = "shellingham"
version = "1.5.4"
source = { registry = "https://pypi.org/simple" }
sdist = { url = "https://files.pythonhosted.org/packages/58/15/8b3609fd3830ef7b27b655beb4b4e9c62313a4e8da8c676e142cc210d58e/shellingham-1.5.4.tar.gz", hash = "sha256:8dbca0739d487e5bd35ab3ca4b36e11c4078f3a234bfce294b0a0291363404de", size = 10310, upload-time = "2023-10-24T04:13:40.426Z" }
wheels = [
    { url = "https://files.pythonhosted.org/packages/e0/f9/0595336914c5619e5f28a1fb793285925a8cd4b432c9da0a987836c7f822/shellingham-1.5.4-py2.py3-none-any.whl", hash = "sha256:7ecfff8f2fd72616f7481040475a65b2bf8af90a56c89140852d1120324e8686", size = 9755, upload-time = "2023-10-24T04:13:38.866Z" },
]

[[package]]
name = "sniffio"
version = "1.3.1"
source = { registry = "https://pypi.org/simple" }
sdist = { url = "https://files.pythonhosted.org/packages/a2/87/a6771e1546d97e7e041b6ae58d80074f81b7d5121207425c964ddf5cfdbd/sniffio-1.3.1.tar.gz", hash = "sha256:f4324edc670a0f49750a81b895f35c3adb843cca46f0530f79fc1babb23789dc", size = 20372, upload-time = "2024-02-25T23:20:04.057Z" }
wheels = [
    { url = "https://files.pythonhosted.org/packages/e9/44/75a9c9421471a6c4805dbf2356f7c181a29c1879239abab1ea2cc8f38b40/sniffio-1.3.1-py3-none-any.whl", hash = "sha256:2f6da418d1f1e0fddd844478f41680e794e6051915791a034ff65e5f100525a2", size = 10235, upload-time = "2024-02-25T23:20:01.196Z" },
]

[[package]]
name = "toml"
version = "0.10.2"
source = { registry = "https://pypi.org/simple" }
sdist = { url = "https://files.pythonhosted.org/packages/be/ba/1f744cdc819428fc6b5084ec34d9b30660f6f9daaf70eead706e3203ec3c/toml-0.10.2.tar.gz", hash = "sha256:b3bda1d108d5dd99f4a20d24d9c348e91c4db7ab1b749200bded2f839ccbe68f", size = 22253, upload-time = "2020-11-01T01:40:22.204Z" }
wheels = [
    { url = "https://files.pythonhosted.org/packages/44/6f/7120676b6d73228c96e17f1f794d8ab046fc910d781c8d151120c3f1569e/toml-0.10.2-py2.py3-none-any.whl", hash = "sha256:806143ae5bfb6a3c6e736a764057db0e6a0e05e338b5630894a5f779cabb4f9b", size = 16588, upload-time = "2020-11-01T01:40:20.672Z" },
]

[[package]]
name = "tqdm"
version = "4.67.1"
source = { registry = "https://pypi.org/simple" }
dependencies = [
    { name = "colorama", marker = "sys_platform == 'win32'" },
]
sdist = { url = "https://files.pythonhosted.org/packages/a8/4b/29b4ef32e036bb34e4ab51796dd745cdba7ed47ad142a9f4a1eb8e0c744d/tqdm-4.67.1.tar.gz", hash = "sha256:f8aef9c52c08c13a65f30ea34f4e5aac3fd1a34959879d7e59e63027286627f2", size = 169737, upload-time = "2024-11-24T20:12:22.481Z" }
wheels = [
    { url = "https://files.pythonhosted.org/packages/d0/30/dc54f88dd4a2b5dc8a0279bdd7270e735851848b762aeb1c1184ed1f6b14/tqdm-4.67.1-py3-none-any.whl", hash = "sha256:26445eca388f82e72884e0d580d5464cd801a3ea01e63e5601bdff9ba6a48de2", size = 78540, upload-time = "2024-11-24T20:12:19.698Z" },
]

[[package]]
name = "tree-sitter"
version = "0.24.0"
source = { registry = "https://pypi.org/simple" }
sdist = { url = "https://files.pythonhosted.org/packages/a7/a2/698b9d31d08ad5558f8bfbfe3a0781bd4b1f284e89bde3ad18e05101a892/tree-sitter-0.24.0.tar.gz", hash = "sha256:abd95af65ca2f4f7eca356343391ed669e764f37748b5352946f00f7fc78e734", size = 168304, upload-time = "2025-01-17T05:06:38.115Z" }
wheels = [
    { url = "https://files.pythonhosted.org/packages/e9/57/3a590f287b5aa60c07d5545953912be3d252481bf5e178f750db75572bff/tree_sitter-0.24.0-cp312-cp312-macosx_10_13_x86_64.whl", hash = "sha256:14beeff5f11e223c37be7d5d119819880601a80d0399abe8c738ae2288804afc", size = 140788, upload-time = "2025-01-17T05:06:08.492Z" },
    { url = "https://files.pythonhosted.org/packages/61/0b/fc289e0cba7dbe77c6655a4dd949cd23c663fd62a8b4d8f02f97e28d7fe5/tree_sitter-0.24.0-cp312-cp312-macosx_11_0_arm64.whl", hash = "sha256:26a5b130f70d5925d67b47db314da209063664585a2fd36fa69e0717738efaf4", size = 133945, upload-time = "2025-01-17T05:06:12.39Z" },
    { url = "https://files.pythonhosted.org/packages/86/d7/80767238308a137e0b5b5c947aa243e3c1e3e430e6d0d5ae94b9a9ffd1a2/tree_sitter-0.24.0-cp312-cp312-manylinux_2_17_aarch64.manylinux2014_aarch64.whl", hash = "sha256:5fc5c3c26d83c9d0ecb4fc4304fba35f034b7761d35286b936c1db1217558b4e", size = 564819, upload-time = "2025-01-17T05:06:13.549Z" },
    { url = "https://files.pythonhosted.org/packages/bf/b3/6c5574f4b937b836601f5fb556b24804b0a6341f2eb42f40c0e6464339f4/tree_sitter-0.24.0-cp312-cp312-manylinux_2_17_x86_64.manylinux2014_x86_64.whl", hash = "sha256:772e1bd8c0931c866b848d0369b32218ac97c24b04790ec4b0e409901945dd8e", size = 579303, upload-time = "2025-01-17T05:06:16.685Z" },
    { url = "https://files.pythonhosted.org/packages/0a/f4/bd0ddf9abe242ea67cca18a64810f8af230fc1ea74b28bb702e838ccd874/tree_sitter-0.24.0-cp312-cp312-musllinux_1_2_x86_64.whl", hash = "sha256:24a8dd03b0d6b8812425f3b84d2f4763322684e38baf74e5bb766128b5633dc7", size = 581054, upload-time = "2025-01-17T05:06:19.439Z" },
    { url = "https://files.pythonhosted.org/packages/8c/1c/ff23fa4931b6ef1bbeac461b904ca7e49eaec7e7e5398584e3eef836ec96/tree_sitter-0.24.0-cp312-cp312-win_amd64.whl", hash = "sha256:f9e8b1605ab60ed43803100f067eed71b0b0e6c1fb9860a262727dbfbbb74751", size = 120221, upload-time = "2025-01-17T05:06:20.654Z" },
    { url = "https://files.pythonhosted.org/packages/b2/2a/9979c626f303177b7612a802237d0533155bf1e425ff6f73cc40f25453e2/tree_sitter-0.24.0-cp312-cp312-win_arm64.whl", hash = "sha256:f733a83d8355fc95561582b66bbea92ffd365c5d7a665bc9ebd25e049c2b2abb", size = 108234, upload-time = "2025-01-17T05:06:21.713Z" },
    { url = "https://files.pythonhosted.org/packages/61/cd/2348339c85803330ce38cee1c6cbbfa78a656b34ff58606ebaf5c9e83bd0/tree_sitter-0.24.0-cp313-cp313-macosx_10_13_x86_64.whl", hash = "sha256:0d4a6416ed421c4210f0ca405a4834d5ccfbb8ad6692d4d74f7773ef68f92071", size = 140781, upload-time = "2025-01-17T05:06:22.82Z" },
    { url = "https://files.pythonhosted.org/packages/8b/a3/1ea9d8b64e8dcfcc0051028a9c84a630301290995cd6e947bf88267ef7b1/tree_sitter-0.24.0-cp313-cp313-macosx_11_0_arm64.whl", hash = "sha256:e0992d483677e71d5c5d37f30dfb2e3afec2f932a9c53eec4fca13869b788c6c", size = 133928, upload-time = "2025-01-17T05:06:25.146Z" },
    { url = "https://files.pythonhosted.org/packages/fe/ae/55c1055609c9428a4aedf4b164400ab9adb0b1bf1538b51f4b3748a6c983/tree_sitter-0.24.0-cp313-cp313-manylinux_2_17_aarch64.manylinux2014_aarch64.whl", hash = "sha256:57277a12fbcefb1c8b206186068d456c600dbfbc3fd6c76968ee22614c5cd5ad", size = 564497, upload-time = "2025-01-17T05:06:27.53Z" },
    { url = "https://files.pythonhosted.org/packages/ce/d0/f2ffcd04882c5aa28d205a787353130cbf84b2b8a977fd211bdc3b399ae3/tree_sitter-0.24.0-cp313-cp313-manylinux_2_17_x86_64.manylinux2014_x86_64.whl", hash = "sha256:d25fa22766d63f73716c6fec1a31ee5cf904aa429484256bd5fdf5259051ed74", size = 578917, upload-time = "2025-01-17T05:06:31.057Z" },
    { url = "https://files.pythonhosted.org/packages/af/82/aebe78ea23a2b3a79324993d4915f3093ad1af43d7c2208ee90be9273273/tree_sitter-0.24.0-cp313-cp313-musllinux_1_2_x86_64.whl", hash = "sha256:7d5d9537507e1c8c5fa9935b34f320bfec4114d675e028f3ad94f11cf9db37b9", size = 581148, upload-time = "2025-01-17T05:06:32.409Z" },
    { url = "https://files.pythonhosted.org/packages/a1/b4/6b0291a590c2b0417cfdb64ccb8ea242f270a46ed429c641fbc2bfab77e0/tree_sitter-0.24.0-cp313-cp313-win_amd64.whl", hash = "sha256:f58bb4956917715ec4d5a28681829a8dad5c342cafd4aea269f9132a83ca9b34", size = 120207, upload-time = "2025-01-17T05:06:34.841Z" },
    { url = "https://files.pythonhosted.org/packages/a8/18/542fd844b75272630229c9939b03f7db232c71a9d82aadc59c596319ea6a/tree_sitter-0.24.0-cp313-cp313-win_arm64.whl", hash = "sha256:23641bd25dcd4bb0b6fa91b8fb3f46cc9f1c9f475efe4d536d3f1f688d1b84c8", size = 108232, upload-time = "2025-01-17T05:06:35.831Z" },
]

[[package]]
name = "tree-sitter-c"
version = "0.21.3"
source = { registry = "https://pypi.org/simple" }
sdist = { url = "https://files.pythonhosted.org/packages/63/cb/98272f281a7e1baa797027fb5531a3613c4388d37b0288d8c4ab53f77165/tree-sitter-c-0.21.3.tar.gz", hash = "sha256:f26e6e34cf1adf513709b53eaa48f0f7ee142706719224a5276ba501710b39c4", size = 215489, upload-time = "2024-05-25T07:39:43.241Z" }
wheels = [
    { url = "https://files.pythonhosted.org/packages/0f/fc/971bb39d45bb066fc062f6aa6899a231e7c2745ec90654e9053dcc9c684a/tree_sitter_c-0.21.3-cp38-abi3-macosx_10_9_x86_64.whl", hash = "sha256:a94d97fb1686e43a41aa9840ebc4c3efa9c820a631322b8b6c3d279426161303", size = 79548, upload-time = "2024-05-25T07:39:29.545Z" },
    { url = "https://files.pythonhosted.org/packages/bf/92/5675b6f5a224f924027005006a15df9a8b0822a3f2567a1c5aa7174b0204/tree_sitter_c-0.21.3-cp38-abi3-macosx_11_0_arm64.whl", hash = "sha256:3bee0678bee70f36c671a43351b2e7cea86725b7d4d513d1b6e5852301f98d3f", size = 84405, upload-time = "2024-05-25T07:39:31.538Z" },
    { url = "https://files.pythonhosted.org/packages/65/44/0329a563c4fb775932e02b81914110887c17b766afc7b2451b00e383a14f/tree_sitter_c-0.21.3-cp38-abi3-manylinux_2_17_aarch64.manylinux2014_aarch64.whl", hash = "sha256:fdc202ed765bf506390be2a6e9f32ca20c1f13d8a48d6d4d20a246fa48c1d54f", size = 108229, upload-time = "2024-05-25T07:39:32.522Z" },
    { url = "https://files.pythonhosted.org/packages/5a/a5/ea7dc24f8b760767c6ed944556833e57522e68ab0c414f4d95ee095f3bcd/tree_sitter_c-0.21.3-cp38-abi3-manylinux_2_5_x86_64.manylinux1_x86_64.manylinux_2_17_x86_64.manylinux2014_x86_64.whl", hash = "sha256:3cd78daf52593e9ac49d84902e2d5c4100ba7299ac6ca71d32cc012732ecabc4", size = 96540, upload-time = "2024-05-25T07:39:34.083Z" },
    { url = "https://files.pythonhosted.org/packages/58/e7/1ddf973c3c2f7797779cfb847cd3a35c843f6fe71ed6d204b78ed402e4e4/tree_sitter_c-0.21.3-cp38-abi3-musllinux_1_1_aarch64.whl", hash = "sha256:6ef6a4e1476c3129dfb7fd6b5bea6cab021c33fc19695f78d07c2af701353ff3", size = 110257, upload-time = "2024-05-25T07:39:36.967Z" },
    { url = "https://files.pythonhosted.org/packages/73/f9/974888a605b25e3bd9aa2c9c0d5d1979839ffc02c9319f79cbf83c0fce9c/tree_sitter_c-0.21.3-cp38-abi3-musllinux_1_1_x86_64.whl", hash = "sha256:244156bc540d45b5fa45631d5897ae2c4d43bf999b99f87b318ea2e405af56ba", size = 99257, upload-time = "2024-05-25T07:39:38.448Z" },
    { url = "https://files.pythonhosted.org/packages/ea/25/068eafc57793309b50207bc0d1614c4828dfe941f85bbf709f84763e704d/tree_sitter_c-0.21.3-cp38-abi3-win_amd64.whl", hash = "sha256:87d14920df1718e2cf1caa9b9f66b0413f53b6a416bb18e2ed37e671bfede1d5", size = 82898, upload-time = "2024-05-25T07:39:40.445Z" },
]

[[package]]
name = "tree-sitter-cpp"
version = "0.23.4"
source = { registry = "https://pypi.org/simple" }
sdist = { url = "https://files.pythonhosted.org/packages/20/2c/4dd63d705a8933543cad9b92ff31be849b164fec91a6eb63475ebc9ce668/tree_sitter_cpp-0.23.4.tar.gz", hash = "sha256:6a59c4cebb1ad1dc2e8d586cf8a72b39d21b8108b7b139d089719e81a339e41d", size = 940358, upload-time = "2024-11-11T06:59:24.934Z" }
wheels = [
    { url = "https://files.pythonhosted.org/packages/b6/ac/11d56670f7b048362db872ca866fd00ba2002a322ab179f047b7c0fb2910/tree_sitter_cpp-0.23.4-cp39-abi3-macosx_10_9_x86_64.whl", hash = "sha256:aacb1759f0efd9dbc25bd8ee88184a340483018869f75412d9c3bc32c039a520", size = 287861, upload-time = "2024-11-11T06:59:15.005Z" },
    { url = "https://files.pythonhosted.org/packages/12/1c/0337c016bdc00a77a3326d12f10ee836401dd28f27db6fd5b7734bfb21ed/tree_sitter_cpp-0.23.4-cp39-abi3-macosx_11_0_arm64.whl", hash = "sha256:bc3c404d9f0cbd87951213a85440afbf4c31e718f8d907fa9ee12bea4b8d276f", size = 315513, upload-time = "2024-11-11T06:59:16.679Z" },
    { url = "https://files.pythonhosted.org/packages/b3/7b/dd38c049b10ed7fda118b903a1d28a8b55a36b98c30606ef90e8f374c6de/tree_sitter_cpp-0.23.4-cp39-abi3-manylinux_2_17_aarch64.manylinux2014_aarch64.whl", hash = "sha256:ccc43ddf1279d5d5a4ef190373f4cb16522801bec4492bcd4754edf2aeba2b7b", size = 334813, upload-time = "2024-11-11T06:59:18.253Z" },
    { url = "https://files.pythonhosted.org/packages/6a/4d/23e390234d2acd351f5563b1079c515d7c1fe13ddb7392cee543be74dda3/tree_sitter_cpp-0.23.4-cp39-abi3-manylinux_2_17_x86_64.manylinux2014_x86_64.whl", hash = "sha256:773d2cafc08bbc0f998687fa33f42f378c1a371cdb582870c4d13abb06092706", size = 316110, upload-time = "2024-11-11T06:59:19.823Z" },
    { url = "https://files.pythonhosted.org/packages/32/c7/b94a7e0e803af9d3bd4608fb4f0cfb2e9e233abaf0a38c928bfb0b1a025d/tree_sitter_cpp-0.23.4-cp39-abi3-musllinux_1_2_x86_64.whl", hash = "sha256:247d127f0eb6574b0f6b30c0151e0bd0774e2e7acf9c558bdf9fbb8adc2e80c0", size = 308242, upload-time = "2024-11-11T06:59:21.466Z" },
    { url = "https://files.pythonhosted.org/packages/37/7e/909e52b3dec09c475140b0e175511e275d0d00ba2dbd7c68102d377ae0f6/tree_sitter_cpp-0.23.4-cp39-abi3-win_amd64.whl", hash = "sha256:68606a45bea92669d155399e1239f771a7767d8683cd8f8e30e7d813107030ca", size = 290997, upload-time = "2024-11-11T06:59:22.432Z" },
    { url = "https://files.pythonhosted.org/packages/d4/6a/65435d4d1f4c735be7ffe52d7c2e7b8a7f7c2790343a2719c60c548611c8/tree_sitter_cpp-0.23.4-cp39-abi3-win_arm64.whl", hash = "sha256:712f84f18be94cbe2a148fa4fdf40fcf4a8c25a8f7670efb9f8a47ddec2fc281", size = 288203, upload-time = "2024-11-11T06:59:23.404Z" },
]

[[package]]
name = "tree-sitter-go"
version = "0.23.4"
source = { registry = "https://pypi.org/simple" }
sdist = { url = "https://files.pythonhosted.org/packages/2a/7f/13b83b877043faadecb5cb70982589ed79e7ebd78f8d239128dc6b23f595/tree_sitter_go-0.23.4.tar.gz", hash = "sha256:0ebff99820657066bec21690623a14c74d9e57a903f95f0837be112ddadf1a52", size = 85686, upload-time = "2024-11-24T19:37:18.235Z" }
wheels = [
    { url = "https://files.pythonhosted.org/packages/8e/2d/070137fa47215265459bef90b27902471ddcd61530c3331437bcd9ba93cd/tree_sitter_go-0.23.4-cp39-abi3-macosx_10_9_x86_64.whl", hash = "sha256:c9320f87a05cd47fa0f627b9329bbc09b7ed90de8fe4f5882aed318d6e19962d", size = 45689, upload-time = "2024-11-24T19:37:07.228Z" },
    { url = "https://files.pythonhosted.org/packages/37/8a/9e1dc1c1cefcf060b0105fb294c399ec4808fa1f9e2cbf0463f991b28aed/tree_sitter_go-0.23.4-cp39-abi3-macosx_11_0_arm64.whl", hash = "sha256:914e63d16b36ab0e4f52b031e574b82d17d0bbfecca138ae83e887a1cf5b71ac", size = 47364, upload-time = "2024-11-24T19:37:08.835Z" },
    { url = "https://files.pythonhosted.org/packages/d6/8a/6c1f26d25cfcedd22d452a299bf9a753d97d5ebd8db4d2047f2002b5b301/tree_sitter_go-0.23.4-cp39-abi3-manylinux_2_17_aarch64.manylinux2014_aarch64.whl", hash = "sha256:330ecbb38d6ea4ef41eba2d473056889705e64f6a51c2fb613de05b1bcb5ba22", size = 66543, upload-time = "2024-11-24T19:37:10.738Z" },
    { url = "https://files.pythonhosted.org/packages/f2/03/d82c4b61db9e29b272aed6742cde37244312e63860048fd66d927bfc4f50/tree_sitter_go-0.23.4-cp39-abi3-manylinux_2_5_x86_64.manylinux1_x86_64.manylinux_2_17_x86_64.manylinux2014_x86_64.whl", hash = "sha256:dd14d23056ae980debfccc0db67d0a168da03792ca2968b1b5dd58ce288084e7", size = 65498, upload-time = "2024-11-24T19:37:12.375Z" },
    { url = "https://files.pythonhosted.org/packages/03/15/c37db75ff873042f74b1eec214fda84dfff985406ccdc94e4d2be9a6888b/tree_sitter_go-0.23.4-cp39-abi3-musllinux_1_2_x86_64.whl", hash = "sha256:c3b40912487fdb78c4028860dd79493a521ffca0104f209849823358db3618a0", size = 64391, upload-time = "2024-11-24T19:37:13.944Z" },
    { url = "https://files.pythonhosted.org/packages/e3/cc/a32de9c9391a859dd5fc938922bb6cd5b7d6114c88998411433e06fe4572/tree_sitter_go-0.23.4-cp39-abi3-win_amd64.whl", hash = "sha256:ae4b231cad2ef76401d33617879cda6321c4d0853f7fd98cb5654c50a218effb", size = 46954, upload-time = "2024-11-24T19:37:14.953Z" },
    { url = "https://files.pythonhosted.org/packages/ec/35/a533173cd846385796eed56dde62eb908b3500e6308fddb4ddc30dc227b8/tree_sitter_go-0.23.4-cp39-abi3-win_arm64.whl", hash = "sha256:2ac907362a3c347145dc1da0858248546500a323de90d2cb76d2a3fdbfc8da25", size = 45276, upload-time = "2024-11-24T19:37:16.623Z" },
]

[[package]]
name = "tree-sitter-java"
version = "0.23.5"
source = { registry = "https://pypi.org/simple" }
sdist = { url = "https://files.pythonhosted.org/packages/fa/dc/eb9c8f96304e5d8ae1663126d89967a622a80937ad2909903569ccb7ec8f/tree_sitter_java-0.23.5.tar.gz", hash = "sha256:f5cd57b8f1270a7f0438878750d02ccc79421d45cca65ff284f1527e9ef02e38", size = 138121, upload-time = "2024-12-21T18:24:26.936Z" }
wheels = [
    { url = "https://files.pythonhosted.org/packages/67/21/b3399780b440e1567a11d384d0ebb1aea9b642d0d98becf30fa55c0e3a3b/tree_sitter_java-0.23.5-cp39-abi3-macosx_10_9_x86_64.whl", hash = "sha256:355ce0308672d6f7013ec913dee4a0613666f4cda9044a7824240d17f38209df", size = 58926, upload-time = "2024-12-21T18:24:12.53Z" },
    { url = "https://files.pythonhosted.org/packages/57/ef/6406b444e2a93bc72a04e802f4107e9ecf04b8de4a5528830726d210599c/tree_sitter_java-0.23.5-cp39-abi3-macosx_11_0_arm64.whl", hash = "sha256:24acd59c4720dedad80d548fe4237e43ef2b7a4e94c8549b0ca6e4c4d7bf6e69", size = 62288, upload-time = "2024-12-21T18:24:14.634Z" },
    { url = "https://files.pythonhosted.org/packages/4e/6c/74b1c150d4f69c291ab0b78d5dd1b59712559bbe7e7daf6d8466d483463f/tree_sitter_java-0.23.5-cp39-abi3-manylinux_2_17_aarch64.manylinux2014_aarch64.whl", hash = "sha256:9401e7271f0b333df39fc8a8336a0caf1b891d9a2b89ddee99fae66b794fc5b7", size = 85533, upload-time = "2024-12-21T18:24:16.695Z" },
    { url = "https://files.pythonhosted.org/packages/29/09/e0d08f5c212062fd046db35c1015a2621c2631bc8b4aae5740d7adb276ad/tree_sitter_java-0.23.5-cp39-abi3-manylinux_2_5_x86_64.manylinux1_x86_64.manylinux_2_17_x86_64.manylinux2014_x86_64.whl", hash = "sha256:370b204b9500b847f6d0c5ad584045831cee69e9a3e4d878535d39e4a7e4c4f1", size = 84033, upload-time = "2024-12-21T18:24:18.758Z" },
    { url = "https://files.pythonhosted.org/packages/43/56/7d06b23ddd09bde816a131aa504ee11a1bbe87c6b62ab9b2ed23849a3382/tree_sitter_java-0.23.5-cp39-abi3-musllinux_1_2_x86_64.whl", hash = "sha256:aae84449e330363b55b14a2af0585e4e0dae75eb64ea509b7e5b0e1de536846a", size = 82564, upload-time = "2024-12-21T18:24:20.493Z" },
    { url = "https://files.pythonhosted.org/packages/da/d6/0528c7e1e88a18221dbd8ccee3825bf274b1fa300f745fd74eb343878043/tree_sitter_java-0.23.5-cp39-abi3-win_amd64.whl", hash = "sha256:1ee45e790f8d31d416bc84a09dac2e2c6bc343e89b8a2e1d550513498eedfde7", size = 60650, upload-time = "2024-12-21T18:24:22.902Z" },
    { url = "https://files.pythonhosted.org/packages/72/57/5bab54d23179350356515526fff3cc0f3ac23bfbc1a1d518a15978d4880e/tree_sitter_java-0.23.5-cp39-abi3-win_arm64.whl", hash = "sha256:402efe136104c5603b429dc26c7e75ae14faaca54cfd319ecc41c8f2534750f4", size = 59059, upload-time = "2024-12-21T18:24:24.934Z" },
]

[[package]]
name = "tree-sitter-javascript"
version = "0.23.1"
source = { registry = "https://pypi.org/simple" }
sdist = { url = "https://files.pythonhosted.org/packages/cd/dc/1c55c33cc6bbe754359b330534cf9f261c1b9b2c26ddf23aef3c5fa67759/tree_sitter_javascript-0.23.1.tar.gz", hash = "sha256:b2059ce8b150162cda05a457ca3920450adbf915119c04b8c67b5241cd7fcfed", size = 110058, upload-time = "2024-11-10T05:40:42.357Z" }
wheels = [
    { url = "https://files.pythonhosted.org/packages/20/d3/c67d7d49967344b51208ad19f105233be1afdf07d3dcb35b471900265227/tree_sitter_javascript-0.23.1-cp39-abi3-macosx_10_9_x86_64.whl", hash = "sha256:6ca583dad4bd79d3053c310b9f7208cd597fd85f9947e4ab2294658bb5c11e35", size = 59333, upload-time = "2024-11-10T05:40:31.988Z" },
    { url = "https://files.pythonhosted.org/packages/a5/db/ea0ee1547679d1750e80a0c4bc60b3520b166eeaf048764cfdd1ba3fd5e5/tree_sitter_javascript-0.23.1-cp39-abi3-macosx_11_0_arm64.whl", hash = "sha256:94100e491a6a247aa4d14caf61230c171b6376c863039b6d9cd71255c2d815ec", size = 61071, upload-time = "2024-11-10T05:40:33.458Z" },
    { url = "https://files.pythonhosted.org/packages/67/6e/07c4857e08be37bfb55bfb269863df8ec908b2f6a3f1893cd852b893ecab/tree_sitter_javascript-0.23.1-cp39-abi3-manylinux_2_17_aarch64.manylinux2014_aarch64.whl", hash = "sha256:5a6bc1055b061c5055ec58f39ee9b2e9efb8e6e0ae970838af74da0afb811f0a", size = 96999, upload-time = "2024-11-10T05:40:34.869Z" },
    { url = "https://files.pythonhosted.org/packages/5f/f5/4de730afe8b9422845bc2064020a8a8f49ebd1695c04261c38d1b3e3edec/tree_sitter_javascript-0.23.1-cp39-abi3-manylinux_2_5_x86_64.manylinux1_x86_64.manylinux_2_17_x86_64.manylinux2014_x86_64.whl", hash = "sha256:056dc04fb6b24293f8c5fec43c14e7e16ba2075b3009c643abf8c85edc4c7c3c", size = 94020, upload-time = "2024-11-10T05:40:35.735Z" },
    { url = "https://files.pythonhosted.org/packages/77/0a/f980520da86c4eff8392867840a945578ef43372c9d4a37922baa6b121fe/tree_sitter_javascript-0.23.1-cp39-abi3-musllinux_1_2_x86_64.whl", hash = "sha256:a11ca1c0f736da42967586b568dff8a465ee148a986c15ebdc9382806e0ce871", size = 92927, upload-time = "2024-11-10T05:40:37.92Z" },
    { url = "https://files.pythonhosted.org/packages/ff/5c/36a98d512aa1d1082409d6b7eda5d26b820bd4477a54100ad9f62212bc55/tree_sitter_javascript-0.23.1-cp39-abi3-win_amd64.whl", hash = "sha256:041fa22b34250ea6eb313d33104d5303f79504cb259d374d691e38bbdc49145b", size = 58824, upload-time = "2024-11-10T05:40:39.903Z" },
    { url = "https://files.pythonhosted.org/packages/dc/79/ceb21988e6de615355a63eebcf806cd2a0fe875bec27b429d58b63e7fb5f/tree_sitter_javascript-0.23.1-cp39-abi3-win_arm64.whl", hash = "sha256:eb28130cd2fb30d702d614cbf61ef44d1c7f6869e7d864a9cc17111e370be8f7", size = 57027, upload-time = "2024-11-10T05:40:40.841Z" },
]

[[package]]
name = "tree-sitter-python"
version = "0.23.6"
source = { registry = "https://pypi.org/simple" }
sdist = { url = "https://files.pythonhosted.org/packages/1c/30/6766433b31be476fda6569a3a374c2220e45ffee0bff75460038a57bf23b/tree_sitter_python-0.23.6.tar.gz", hash = "sha256:354bfa0a2f9217431764a631516f85173e9711af2c13dbd796a8815acfe505d9", size = 155868, upload-time = "2024-12-22T23:09:55.918Z" }
wheels = [
    { url = "https://files.pythonhosted.org/packages/ab/67/577a02acae5f776007c924ca86ef14c19c12e71de0aa9d2a036f3c248e7b/tree_sitter_python-0.23.6-cp39-abi3-macosx_10_9_x86_64.whl", hash = "sha256:28fbec8f74eeb2b30292d97715e60fac9ccf8a8091ce19b9d93e9b580ed280fb", size = 74361, upload-time = "2024-12-22T23:09:42.37Z" },
    { url = "https://files.pythonhosted.org/packages/d2/a6/194b3625a7245c532ad418130d63077ce6cd241152524152f533e4d6edb0/tree_sitter_python-0.23.6-cp39-abi3-macosx_11_0_arm64.whl", hash = "sha256:680b710051b144fedf61c95197db0094f2245e82551bf7f0c501356333571f7a", size = 76436, upload-time = "2024-12-22T23:09:43.566Z" },
    { url = "https://files.pythonhosted.org/packages/d0/62/1da112689d6d282920e62c40e67ab39ea56463b0e7167bfc5e81818a770e/tree_sitter_python-0.23.6-cp39-abi3-manylinux_2_17_aarch64.manylinux2014_aarch64.whl", hash = "sha256:8a9dcef55507b6567207e8ee0a6b053d0688019b47ff7f26edc1764b7f4dc0a4", size = 112060, upload-time = "2024-12-22T23:09:44.721Z" },
    { url = "https://files.pythonhosted.org/packages/5d/62/c9358584c96e38318d69b6704653684fd8467601f7b74e88aa44f4e6903f/tree_sitter_python-0.23.6-cp39-abi3-manylinux_2_5_x86_64.manylinux1_x86_64.manylinux_2_17_x86_64.manylinux2014_x86_64.whl", hash = "sha256:29dacdc0cd2f64e55e61d96c6906533ebb2791972bec988450c46cce60092f5d", size = 112338, upload-time = "2024-12-22T23:09:48.323Z" },
    { url = "https://files.pythonhosted.org/packages/1a/58/c5e61add45e34fb8ecbf057c500bae9d96ed7c9ca36edb7985da8ae45526/tree_sitter_python-0.23.6-cp39-abi3-musllinux_1_2_x86_64.whl", hash = "sha256:7e048733c36f564b379831689006801feb267d8194f9e793fbb395ef1723335d", size = 109382, upload-time = "2024-12-22T23:09:49.49Z" },
    { url = "https://files.pythonhosted.org/packages/e9/f3/9b30893cae9b3811fe652dc6f90aaadfda12ae0b2757f5722fc7266f423c/tree_sitter_python-0.23.6-cp39-abi3-win_amd64.whl", hash = "sha256:a24027248399fb41594b696f929f9956828ae7cc85596d9f775e6c239cd0c2be", size = 75904, upload-time = "2024-12-22T23:09:51.597Z" },
    { url = "https://files.pythonhosted.org/packages/87/cb/ce35a65f83a47b510d8a2f1eddf3bdbb0d57aabc87351c8788caf3309f76/tree_sitter_python-0.23.6-cp39-abi3-win_arm64.whl", hash = "sha256:71334371bd73d5fe080aed39fbff49ed8efb9506edebe16795b0c7567ed6a272", size = 73649, upload-time = "2024-12-22T23:09:53.71Z" },
]

[[package]]
name = "tree-sitter-rust"
version = "0.24.0"
source = { registry = "https://pypi.org/simple" }
sdist = { url = "https://files.pythonhosted.org/packages/8a/ae/fde1ab896f3d79205add86749f6f443537f59c747616a8fc004c7a453c29/tree_sitter_rust-0.24.0.tar.gz", hash = "sha256:c7185f482717bd41f24ffcd90b5ee24e7e0d6334fecce69f1579609994cd599d", size = 335850, upload-time = "2025-04-01T21:06:03.522Z" }
wheels = [
    { url = "https://files.pythonhosted.org/packages/3c/29/0594a6b135d2475d1bb8478029dad127b87856eeb13b23ce55984dd22bb4/tree_sitter_rust-0.24.0-cp39-abi3-macosx_10_9_x86_64.whl", hash = "sha256:7ea455443f5ab245afd8c5ce63a8ae38da455ef27437b459ce3618a9d4ec4f9a", size = 131884, upload-time = "2025-04-01T21:05:56.35Z" },
    { url = "https://files.pythonhosted.org/packages/bf/00/4c400fe94eb3cb141b008b489d582dcd8b41e4168aca5dd8746c47a2b1bc/tree_sitter_rust-0.24.0-cp39-abi3-macosx_11_0_arm64.whl", hash = "sha256:a0a1a2694117a0e86e156b28ee7def810ec94e52402069bf805be22d43e3c1a1", size = 137904, upload-time = "2025-04-01T21:05:57.743Z" },
    { url = "https://files.pythonhosted.org/packages/f3/4d/c5eb85a68a2115d9f5c23fa5590a28873c4cf3b4e17c536ff0cb098e1a91/tree_sitter_rust-0.24.0-cp39-abi3-manylinux_2_17_aarch64.manylinux2014_aarch64.whl", hash = "sha256:f3362992ea3150b0dd15577dd59caef4f2926b6e10806f2bb4f2533485acee2f", size = 166554, upload-time = "2025-04-01T21:05:58.965Z" },
    { url = "https://files.pythonhosted.org/packages/ba/72/8ee8cf2bd51bc402531da7d8741838a4ea632b46a8c1e2df9968c7326cc7/tree_sitter_rust-0.24.0-cp39-abi3-manylinux_2_5_x86_64.manylinux1_x86_64.manylinux_2_17_x86_64.manylinux2014_x86_64.whl", hash = "sha256:bf2c1f4b87df568352a9e523600af7cb32c5748dc75275f4794d6f811ab13dfe", size = 165457, upload-time = "2025-04-01T21:05:59.939Z" },
    { url = "https://files.pythonhosted.org/packages/74/d1/389eecb15c3f8ef4c947fcfbcc794ef4036b3b892c0f981e110860371daa/tree_sitter_rust-0.24.0-cp39-abi3-musllinux_1_2_x86_64.whl", hash = "sha256:615f989241b717f14105b1bc621ff0c2200c86f1c3b36f1842d61f6605021152", size = 162857, upload-time = "2025-04-01T21:06:00.835Z" },
    { url = "https://files.pythonhosted.org/packages/b9/df/a6321043d6dee313e5fa3b6a13384119d590393368134cf12f2ee7f9e664/tree_sitter_rust-0.24.0-cp39-abi3-win_amd64.whl", hash = "sha256:2e29be0292eaf1f99389b3af4281f92187612af31ba129e90f4755f762993441", size = 130052, upload-time = "2025-04-01T21:06:01.743Z" },
    { url = "https://files.pythonhosted.org/packages/c8/33/70b320d24cd127d6ca427d2bef1279830f0786a1f2cde160f59b4fb80728/tree_sitter_rust-0.24.0-cp39-abi3-win_arm64.whl", hash = "sha256:7a0538eaf4063b443c6cd80a47df19249f65e27dbdf129396a9193749912d0c0", size = 128583, upload-time = "2025-04-01T21:06:02.58Z" },
]

[[package]]
name = "tree-sitter-scala"
version = "0.24.0"
source = { registry = "https://pypi.org/simple" }
sdist = { url = "https://files.pythonhosted.org/packages/70/56/aa5e5c6de49bae3de1d7270e3e38a2a1e08fee0a1ed24dc68a73ab650dfa/tree_sitter_scala-0.24.0.tar.gz", hash = "sha256:9d01b24bf6de3d1e60250ccda3ee12d388f85a16b5e96d5b640f69b8e222a358", size = 1132120, upload-time = "2025-06-08T18:16:37.058Z" }
wheels = [
    { url = "https://files.pythonhosted.org/packages/82/eb/df8c7b88f0042847c8c48c45aea451665fdbb158695dc3c4a000f11eaa6b/tree_sitter_scala-0.24.0-cp39-abi3-macosx_10_9_x86_64.whl", hash = "sha256:db4563205cb1b113b0926c95ca01a1823a9bca5b34e8b59f30127391996fe22d", size = 485915, upload-time = "2025-06-08T18:16:28.003Z" },
    { url = "https://files.pythonhosted.org/packages/a5/0f/0de4762c9efefc04be4d9d2c622848bdad00cb55191c30ecc169c3c6bbe1/tree_sitter_scala-0.24.0-cp39-abi3-macosx_11_0_arm64.whl", hash = "sha256:0cd8cec453d63eee51b0b933d6b0ff6d5aeed2742b56c9d1e99e4aab1e1b0839", size = 516315, upload-time = "2025-06-08T18:16:29.23Z" },
    { url = "https://files.pythonhosted.org/packages/cd/4c/25d06b83baf1d4d104ab4d47fa003ed312f5422d6dc19f6336ac6c704938/tree_sitter_scala-0.24.0-cp39-abi3-manylinux_2_17_aarch64.manylinux2014_aarch64.whl", hash = "sha256:55d298756b993ac09c140e82bc822e68f430bb654f0e06e4e8d41b9750a94c91", size = 544227, upload-time = "2025-06-08T18:16:30.411Z" },
    { url = "https://files.pythonhosted.org/packages/3f/22/21a75e5cf376e21209b83f8adb993a72668e14f9596d14d13980de837255/tree_sitter_scala-0.24.0-cp39-abi3-manylinux_2_5_x86_64.manylinux1_x86_64.manylinux_2_17_x86_64.manylinux2014_x86_64.whl", hash = "sha256:f0139fb3af638b106b2400cb30a364e71a0f17a044402068ba6686c919476a95", size = 544124, upload-time = "2025-06-08T18:16:31.911Z" },
    { url = "https://files.pythonhosted.org/packages/82/d0/45ddd0420cc9c08b21a7f62cbb662cbd5020cf0ef22d0ccebf07cf20f190/tree_sitter_scala-0.24.0-cp39-abi3-musllinux_1_2_x86_64.whl", hash = "sha256:03da3b1a574d67aea41de1297eed0b36373636558ecfb7de70024cd4ef892d33", size = 592991, upload-time = "2025-06-08T18:16:33.501Z" },
    { url = "https://files.pythonhosted.org/packages/16/17/549c50360734cc2be73572f7a5055f0c703c6c63502161e3ee4dd7395e64/tree_sitter_scala-0.24.0-cp39-abi3-win_amd64.whl", hash = "sha256:a300c6e18fbaaf7d645bd66e598c9577ca3f9a34d0976db0ee7259dc4ed145bb", size = 475343, upload-time = "2025-06-08T18:16:34.596Z" },
    { url = "https://files.pythonhosted.org/packages/79/08/2f2d3895a387b3b8c04e6d9050b4436aaac0103fc31dc2354cd162e0d217/tree_sitter_scala-0.24.0-cp39-abi3-win_arm64.whl", hash = "sha256:5123eef2d5ef55e47943f958ad78605e20d1eec54926cd3296d8c6fc006b2ed7", size = 479012, upload-time = "2025-06-08T18:16:35.714Z" },
]

[[package]]
name = "tree-sitter-typescript"
version = "0.23.2"
source = { registry = "https://pypi.org/simple" }
sdist = { url = "https://files.pythonhosted.org/packages/1e/fc/bb52958f7e399250aee093751e9373a6311cadbe76b6e0d109b853757f35/tree_sitter_typescript-0.23.2.tar.gz", hash = "sha256:7b167b5827c882261cb7a50dfa0fb567975f9b315e87ed87ad0a0a3aedb3834d", size = 773053, upload-time = "2024-11-11T02:36:11.396Z" }
wheels = [
    { url = "https://files.pythonhosted.org/packages/28/95/4c00680866280e008e81dd621fd4d3f54aa3dad1b76b857a19da1b2cc426/tree_sitter_typescript-0.23.2-cp39-abi3-macosx_10_9_x86_64.whl", hash = "sha256:3cd752d70d8e5371fdac6a9a4df9d8924b63b6998d268586f7d374c9fba2a478", size = 286677, upload-time = "2024-11-11T02:35:58.839Z" },
    { url = "https://files.pythonhosted.org/packages/8f/2f/1f36fda564518d84593f2740d5905ac127d590baf5c5753cef2a88a89c15/tree_sitter_typescript-0.23.2-cp39-abi3-macosx_11_0_arm64.whl", hash = "sha256:c7cc1b0ff5d91bac863b0e38b1578d5505e718156c9db577c8baea2557f66de8", size = 302008, upload-time = "2024-11-11T02:36:00.733Z" },
    { url = "https://files.pythonhosted.org/packages/96/2d/975c2dad292aa9994f982eb0b69cc6fda0223e4b6c4ea714550477d8ec3a/tree_sitter_typescript-0.23.2-cp39-abi3-manylinux_2_17_aarch64.manylinux2014_aarch64.whl", hash = "sha256:4b1eed5b0b3a8134e86126b00b743d667ec27c63fc9de1b7bb23168803879e31", size = 351987, upload-time = "2024-11-11T02:36:02.669Z" },
    { url = "https://files.pythonhosted.org/packages/49/d1/a71c36da6e2b8a4ed5e2970819b86ef13ba77ac40d9e333cb17df6a2c5db/tree_sitter_typescript-0.23.2-cp39-abi3-manylinux_2_5_x86_64.manylinux1_x86_64.manylinux_2_17_x86_64.manylinux2014_x86_64.whl", hash = "sha256:e96d36b85bcacdeb8ff5c2618d75593ef12ebaf1b4eace3477e2bdb2abb1752c", size = 344960, upload-time = "2024-11-11T02:36:04.443Z" },
    { url = "https://files.pythonhosted.org/packages/7f/cb/f57b149d7beed1a85b8266d0c60ebe4c46e79c9ba56bc17b898e17daf88e/tree_sitter_typescript-0.23.2-cp39-abi3-musllinux_1_2_x86_64.whl", hash = "sha256:8d4f0f9bcb61ad7b7509d49a1565ff2cc363863644a234e1e0fe10960e55aea0", size = 340245, upload-time = "2024-11-11T02:36:06.473Z" },
    { url = "https://files.pythonhosted.org/packages/8b/ab/dd84f0e2337296a5f09749f7b5483215d75c8fa9e33738522e5ed81f7254/tree_sitter_typescript-0.23.2-cp39-abi3-win_amd64.whl", hash = "sha256:3f730b66396bc3e11811e4465c41ee45d9e9edd6de355a58bbbc49fa770da8f9", size = 278015, upload-time = "2024-11-11T02:36:07.631Z" },
    { url = "https://files.pythonhosted.org/packages/9f/e4/81f9a935789233cf412a0ed5fe04c883841d2c8fb0b7e075958a35c65032/tree_sitter_typescript-0.23.2-cp39-abi3-win_arm64.whl", hash = "sha256:05db58f70b95ef0ea126db5560f3775692f609589ed6f8dd0af84b7f19f1cbb7", size = 274052, upload-time = "2024-11-11T02:36:09.514Z" },
]

[[package]]
name = "typer"
version = "0.16.0"
source = { registry = "https://pypi.org/simple" }
dependencies = [
    { name = "click" },
    { name = "rich" },
    { name = "shellingham" },
    { name = "typing-extensions" },
]
sdist = { url = "https://files.pythonhosted.org/packages/c5/8c/7d682431efca5fd290017663ea4588bf6f2c6aad085c7f108c5dbc316e70/typer-0.16.0.tar.gz", hash = "sha256:af377ffaee1dbe37ae9440cb4e8f11686ea5ce4e9bae01b84ae7c63b87f1dd3b", size = 102625, upload-time = "2025-05-26T14:30:31.824Z" }
wheels = [
    { url = "https://files.pythonhosted.org/packages/76/42/3efaf858001d2c2913de7f354563e3a3a2f0decae3efe98427125a8f441e/typer-0.16.0-py3-none-any.whl", hash = "sha256:1f79bed11d4d02d4310e3c1b7ba594183bcedb0ac73b27a9e5f28f6fb5b98855", size = 46317, upload-time = "2025-05-26T14:30:30.523Z" },
]

[[package]]
name = "types-toml"
version = "0.10.8.20240310"
source = { registry = "https://pypi.org/simple" }
sdist = { url = "https://files.pythonhosted.org/packages/86/47/3e4c75042792bff8e90d7991aa5c51812cc668828cc6cce711e97f63a607/types-toml-0.10.8.20240310.tar.gz", hash = "sha256:3d41501302972436a6b8b239c850b26689657e25281b48ff0ec06345b8830331", size = 4392, upload-time = "2024-03-10T02:18:37.518Z" }
wheels = [
    { url = "https://files.pythonhosted.org/packages/da/a2/d32ab58c0b216912638b140ab2170ee4b8644067c293b170e19fba340ccc/types_toml-0.10.8.20240310-py3-none-any.whl", hash = "sha256:627b47775d25fa29977d9c70dc0cbab3f314f32c8d8d0c012f2ef5de7aaec05d", size = 4777, upload-time = "2024-03-10T02:18:36.568Z" },
]

[[package]]
name = "typing-extensions"
version = "4.14.0"
source = { registry = "https://pypi.org/simple" }
sdist = { url = "https://files.pythonhosted.org/packages/d1/bc/51647cd02527e87d05cb083ccc402f93e441606ff1f01739a62c8ad09ba5/typing_extensions-4.14.0.tar.gz", hash = "sha256:8676b788e32f02ab42d9e7c61324048ae4c6d844a399eebace3d4979d75ceef4", size = 107423, upload-time = "2025-06-02T14:52:11.399Z" }
wheels = [
    { url = "https://files.pythonhosted.org/packages/69/e0/552843e0d356fbb5256d21449fa957fa4eff3bbc135a74a691ee70c7c5da/typing_extensions-4.14.0-py3-none-any.whl", hash = "sha256:a1514509136dd0b477638fc68d6a91497af5076466ad0fa6c338e44e359944af", size = 43839, upload-time = "2025-06-02T14:52:10.026Z" },
]

[[package]]
name = "typing-inspection"
version = "0.4.1"
source = { registry = "https://pypi.org/simple" }
dependencies = [
    { name = "typing-extensions" },
]
sdist = { url = "https://files.pythonhosted.org/packages/f8/b1/0c11f5058406b3af7609f121aaa6b609744687f1d158b3c3a5bf4cc94238/typing_inspection-0.4.1.tar.gz", hash = "sha256:6ae134cc0203c33377d43188d4064e9b357dba58cff3185f22924610e70a9d28", size = 75726, upload-time = "2025-05-21T18:55:23.885Z" }
wheels = [
    { url = "https://files.pythonhosted.org/packages/17/69/cd203477f944c353c31bade965f880aa1061fd6bf05ded0726ca845b6ff7/typing_inspection-0.4.1-py3-none-any.whl", hash = "sha256:389055682238f53b04f7badcb49b989835495a96700ced5dab2d8feae4b26f51", size = 14552, upload-time = "2025-05-21T18:55:22.152Z" },
]

[[package]]
name = "urllib3"
version = "2.4.0"
source = { registry = "https://pypi.org/simple" }
sdist = { url = "https://files.pythonhosted.org/packages/8a/78/16493d9c386d8e60e442a35feac5e00f0913c0f4b7c217c11e8ec2ff53e0/urllib3-2.4.0.tar.gz", hash = "sha256:414bc6535b787febd7567804cc015fee39daab8ad86268f1310a9250697de466", size = 390672, upload-time = "2025-04-10T15:23:39.232Z" }
wheels = [
    { url = "https://files.pythonhosted.org/packages/6b/11/cc635220681e93a0183390e26485430ca2c7b5f9d33b15c74c2861cb8091/urllib3-2.4.0-py3-none-any.whl", hash = "sha256:4e16665048960a0900c702d4a66415956a584919c03361cac9f1df5c5dd7e813", size = 128680, upload-time = "2025-04-10T15:23:37.377Z" },
]

[[package]]
name = "virtualenv"
version = "20.31.2"
source = { registry = "https://pypi.org/simple" }
dependencies = [
    { name = "distlib" },
    { name = "filelock" },
    { name = "platformdirs" },
]
sdist = { url = "https://files.pythonhosted.org/packages/56/2c/444f465fb2c65f40c3a104fd0c495184c4f2336d65baf398e3c75d72ea94/virtualenv-20.31.2.tar.gz", hash = "sha256:e10c0a9d02835e592521be48b332b6caee6887f332c111aa79a09b9e79efc2af", size = 6076316, upload-time = "2025-05-08T17:58:23.811Z" }
wheels = [
    { url = "https://files.pythonhosted.org/packages/f3/40/b1c265d4b2b62b58576588510fc4d1fe60a86319c8de99fd8e9fec617d2c/virtualenv-20.31.2-py3-none-any.whl", hash = "sha256:36efd0d9650ee985f0cad72065001e66d49a6f24eb44d98980f630686243cf11", size = 6057982, upload-time = "2025-05-08T17:58:21.15Z" },
]

[[package]]
name = "watchdog"
version = "6.0.0"
source = { registry = "https://pypi.org/simple" }
sdist = { url = "https://files.pythonhosted.org/packages/db/7d/7f3d619e951c88ed75c6037b246ddcf2d322812ee8ea189be89511721d54/watchdog-6.0.0.tar.gz", hash = "sha256:9ddf7c82fda3ae8e24decda1338ede66e1c99883db93711d8fb941eaa2d8c282", size = 131220, upload-time = "2024-11-01T14:07:13.037Z" }
wheels = [
    { url = "https://files.pythonhosted.org/packages/39/ea/3930d07dafc9e286ed356a679aa02d777c06e9bfd1164fa7c19c288a5483/watchdog-6.0.0-cp312-cp312-macosx_10_13_universal2.whl", hash = "sha256:bdd4e6f14b8b18c334febb9c4425a878a2ac20efd1e0b231978e7b150f92a948", size = 96471, upload-time = "2024-11-01T14:06:37.745Z" },
    { url = "https://files.pythonhosted.org/packages/12/87/48361531f70b1f87928b045df868a9fd4e253d9ae087fa4cf3f7113be363/watchdog-6.0.0-cp312-cp312-macosx_10_13_x86_64.whl", hash = "sha256:c7c15dda13c4eb00d6fb6fc508b3c0ed88b9d5d374056b239c4ad1611125c860", size = 88449, upload-time = "2024-11-01T14:06:39.748Z" },
    { url = "https://files.pythonhosted.org/packages/5b/7e/8f322f5e600812e6f9a31b75d242631068ca8f4ef0582dd3ae6e72daecc8/watchdog-6.0.0-cp312-cp312-macosx_11_0_arm64.whl", hash = "sha256:6f10cb2d5902447c7d0da897e2c6768bca89174d0c6e1e30abec5421af97a5b0", size = 89054, upload-time = "2024-11-01T14:06:41.009Z" },
    { url = "https://files.pythonhosted.org/packages/68/98/b0345cabdce2041a01293ba483333582891a3bd5769b08eceb0d406056ef/watchdog-6.0.0-cp313-cp313-macosx_10_13_universal2.whl", hash = "sha256:490ab2ef84f11129844c23fb14ecf30ef3d8a6abafd3754a6f75ca1e6654136c", size = 96480, upload-time = "2024-11-01T14:06:42.952Z" },
    { url = "https://files.pythonhosted.org/packages/85/83/cdf13902c626b28eedef7ec4f10745c52aad8a8fe7eb04ed7b1f111ca20e/watchdog-6.0.0-cp313-cp313-macosx_10_13_x86_64.whl", hash = "sha256:76aae96b00ae814b181bb25b1b98076d5fc84e8a53cd8885a318b42b6d3a5134", size = 88451, upload-time = "2024-11-01T14:06:45.084Z" },
    { url = "https://files.pythonhosted.org/packages/fe/c4/225c87bae08c8b9ec99030cd48ae9c4eca050a59bf5c2255853e18c87b50/watchdog-6.0.0-cp313-cp313-macosx_11_0_arm64.whl", hash = "sha256:a175f755fc2279e0b7312c0035d52e27211a5bc39719dd529625b1930917345b", size = 89057, upload-time = "2024-11-01T14:06:47.324Z" },
    { url = "https://files.pythonhosted.org/packages/a9/c7/ca4bf3e518cb57a686b2feb4f55a1892fd9a3dd13f470fca14e00f80ea36/watchdog-6.0.0-py3-none-manylinux2014_aarch64.whl", hash = "sha256:7607498efa04a3542ae3e05e64da8202e58159aa1fa4acddf7678d34a35d4f13", size = 79079, upload-time = "2024-11-01T14:06:59.472Z" },
    { url = "https://files.pythonhosted.org/packages/5c/51/d46dc9332f9a647593c947b4b88e2381c8dfc0942d15b8edc0310fa4abb1/watchdog-6.0.0-py3-none-manylinux2014_armv7l.whl", hash = "sha256:9041567ee8953024c83343288ccc458fd0a2d811d6a0fd68c4c22609e3490379", size = 79078, upload-time = "2024-11-01T14:07:01.431Z" },
    { url = "https://files.pythonhosted.org/packages/d4/57/04edbf5e169cd318d5f07b4766fee38e825d64b6913ca157ca32d1a42267/watchdog-6.0.0-py3-none-manylinux2014_i686.whl", hash = "sha256:82dc3e3143c7e38ec49d61af98d6558288c415eac98486a5c581726e0737c00e", size = 79076, upload-time = "2024-11-01T14:07:02.568Z" },
    { url = "https://files.pythonhosted.org/packages/ab/cc/da8422b300e13cb187d2203f20b9253e91058aaf7db65b74142013478e66/watchdog-6.0.0-py3-none-manylinux2014_ppc64.whl", hash = "sha256:212ac9b8bf1161dc91bd09c048048a95ca3a4c4f5e5d4a7d1b1a7d5752a7f96f", size = 79077, upload-time = "2024-11-01T14:07:03.893Z" },
    { url = "https://files.pythonhosted.org/packages/2c/3b/b8964e04ae1a025c44ba8e4291f86e97fac443bca31de8bd98d3263d2fcf/watchdog-6.0.0-py3-none-manylinux2014_ppc64le.whl", hash = "sha256:e3df4cbb9a450c6d49318f6d14f4bbc80d763fa587ba46ec86f99f9e6876bb26", size = 79078, upload-time = "2024-11-01T14:07:05.189Z" },
    { url = "https://files.pythonhosted.org/packages/62/ae/a696eb424bedff7407801c257d4b1afda455fe40821a2be430e173660e81/watchdog-6.0.0-py3-none-manylinux2014_s390x.whl", hash = "sha256:2cce7cfc2008eb51feb6aab51251fd79b85d9894e98ba847408f662b3395ca3c", size = 79077, upload-time = "2024-11-01T14:07:06.376Z" },
    { url = "https://files.pythonhosted.org/packages/b5/e8/dbf020b4d98251a9860752a094d09a65e1b436ad181faf929983f697048f/watchdog-6.0.0-py3-none-manylinux2014_x86_64.whl", hash = "sha256:20ffe5b202af80ab4266dcd3e91aae72bf2da48c0d33bdb15c66658e685e94e2", size = 79078, upload-time = "2024-11-01T14:07:07.547Z" },
    { url = "https://files.pythonhosted.org/packages/07/f6/d0e5b343768e8bcb4cda79f0f2f55051bf26177ecd5651f84c07567461cf/watchdog-6.0.0-py3-none-win32.whl", hash = "sha256:07df1fdd701c5d4c8e55ef6cf55b8f0120fe1aef7ef39a1c6fc6bc2e606d517a", size = 79065, upload-time = "2024-11-01T14:07:09.525Z" },
    { url = "https://files.pythonhosted.org/packages/db/d9/c495884c6e548fce18a8f40568ff120bc3a4b7b99813081c8ac0c936fa64/watchdog-6.0.0-py3-none-win_amd64.whl", hash = "sha256:cbafb470cf848d93b5d013e2ecb245d4aa1c8fd0504e863ccefa32445359d680", size = 79070, upload-time = "2024-11-01T14:07:10.686Z" },
    { url = "https://files.pythonhosted.org/packages/33/e8/e40370e6d74ddba47f002a32919d91310d6074130fe4e17dabcafc15cbf1/watchdog-6.0.0-py3-none-win_ia64.whl", hash = "sha256:a1914259fa9e1454315171103c6a30961236f508b9b623eae470268bbcc6a22f", size = 79067, upload-time = "2024-11-01T14:07:11.845Z" },
]

[[package]]
name = "wcwidth"
version = "0.2.13"
source = { registry = "https://pypi.org/simple" }
sdist = { url = "https://files.pythonhosted.org/packages/6c/63/53559446a878410fc5a5974feb13d31d78d752eb18aeba59c7fef1af7598/wcwidth-0.2.13.tar.gz", hash = "sha256:72ea0c06399eb286d978fdedb6923a9eb47e1c486ce63e9b4e64fc18303972b5", size = 101301, upload-time = "2024-01-06T02:10:57.829Z" }
wheels = [
    { url = "https://files.pythonhosted.org/packages/fd/84/fd2ba7aafacbad3c4201d395674fc6348826569da3c0937e75505ead3528/wcwidth-0.2.13-py2.py3-none-any.whl", hash = "sha256:3da69048e4540d84af32131829ff948f1e022c1c6bdb8d6102117aac784f6859", size = 34166, upload-time = "2024-01-06T02:10:55.763Z" },
]

[[package]]
name = "websockets"
version = "15.0.1"
source = { registry = "https://pypi.org/simple" }
sdist = { url = "https://files.pythonhosted.org/packages/21/e6/26d09fab466b7ca9c7737474c52be4f76a40301b08362eb2dbc19dcc16c1/websockets-15.0.1.tar.gz", hash = "sha256:82544de02076bafba038ce055ee6412d68da13ab47f0c60cab827346de828dee", size = 177016, upload-time = "2025-03-05T20:03:41.606Z" }
wheels = [
    { url = "https://files.pythonhosted.org/packages/51/6b/4545a0d843594f5d0771e86463606a3988b5a09ca5123136f8a76580dd63/websockets-15.0.1-cp312-cp312-macosx_10_13_universal2.whl", hash = "sha256:3e90baa811a5d73f3ca0bcbf32064d663ed81318ab225ee4f427ad4e26e5aff3", size = 175437, upload-time = "2025-03-05T20:02:16.706Z" },
    { url = "https://files.pythonhosted.org/packages/f4/71/809a0f5f6a06522af902e0f2ea2757f71ead94610010cf570ab5c98e99ed/websockets-15.0.1-cp312-cp312-macosx_10_13_x86_64.whl", hash = "sha256:592f1a9fe869c778694f0aa806ba0374e97648ab57936f092fd9d87f8bc03665", size = 173096, upload-time = "2025-03-05T20:02:18.832Z" },
    { url = "https://files.pythonhosted.org/packages/3d/69/1a681dd6f02180916f116894181eab8b2e25b31e484c5d0eae637ec01f7c/websockets-15.0.1-cp312-cp312-macosx_11_0_arm64.whl", hash = "sha256:0701bc3cfcb9164d04a14b149fd74be7347a530ad3bbf15ab2c678a2cd3dd9a2", size = 173332, upload-time = "2025-03-05T20:02:20.187Z" },
    { url = "https://files.pythonhosted.org/packages/a6/02/0073b3952f5bce97eafbb35757f8d0d54812b6174ed8dd952aa08429bcc3/websockets-15.0.1-cp312-cp312-manylinux_2_17_aarch64.manylinux2014_aarch64.whl", hash = "sha256:e8b56bdcdb4505c8078cb6c7157d9811a85790f2f2b3632c7d1462ab5783d215", size = 183152, upload-time = "2025-03-05T20:02:22.286Z" },
    { url = "https://files.pythonhosted.org/packages/74/45/c205c8480eafd114b428284840da0b1be9ffd0e4f87338dc95dc6ff961a1/websockets-15.0.1-cp312-cp312-manylinux_2_5_i686.manylinux1_i686.manylinux_2_17_i686.manylinux2014_i686.whl", hash = "sha256:0af68c55afbd5f07986df82831c7bff04846928ea8d1fd7f30052638788bc9b5", size = 182096, upload-time = "2025-03-05T20:02:24.368Z" },
    { url = "https://files.pythonhosted.org/packages/14/8f/aa61f528fba38578ec553c145857a181384c72b98156f858ca5c8e82d9d3/websockets-15.0.1-cp312-cp312-manylinux_2_5_x86_64.manylinux1_x86_64.manylinux_2_17_x86_64.manylinux2014_x86_64.whl", hash = "sha256:64dee438fed052b52e4f98f76c5790513235efaa1ef7f3f2192c392cd7c91b65", size = 182523, upload-time = "2025-03-05T20:02:25.669Z" },
    { url = "https://files.pythonhosted.org/packages/ec/6d/0267396610add5bc0d0d3e77f546d4cd287200804fe02323797de77dbce9/websockets-15.0.1-cp312-cp312-musllinux_1_2_aarch64.whl", hash = "sha256:d5f6b181bb38171a8ad1d6aa58a67a6aa9d4b38d0f8c5f496b9e42561dfc62fe", size = 182790, upload-time = "2025-03-05T20:02:26.99Z" },
    { url = "https://files.pythonhosted.org/packages/02/05/c68c5adbf679cf610ae2f74a9b871ae84564462955d991178f95a1ddb7dd/websockets-15.0.1-cp312-cp312-musllinux_1_2_i686.whl", hash = "sha256:5d54b09eba2bada6011aea5375542a157637b91029687eb4fdb2dab11059c1b4", size = 182165, upload-time = "2025-03-05T20:02:30.291Z" },
    { url = "https://files.pythonhosted.org/packages/29/93/bb672df7b2f5faac89761cb5fa34f5cec45a4026c383a4b5761c6cea5c16/websockets-15.0.1-cp312-cp312-musllinux_1_2_x86_64.whl", hash = "sha256:3be571a8b5afed347da347bfcf27ba12b069d9d7f42cb8c7028b5e98bbb12597", size = 182160, upload-time = "2025-03-05T20:02:31.634Z" },
    { url = "https://files.pythonhosted.org/packages/ff/83/de1f7709376dc3ca9b7eeb4b9a07b4526b14876b6d372a4dc62312bebee0/websockets-15.0.1-cp312-cp312-win32.whl", hash = "sha256:c338ffa0520bdb12fbc527265235639fb76e7bc7faafbb93f6ba80d9c06578a9", size = 176395, upload-time = "2025-03-05T20:02:33.017Z" },
    { url = "https://files.pythonhosted.org/packages/7d/71/abf2ebc3bbfa40f391ce1428c7168fb20582d0ff57019b69ea20fa698043/websockets-15.0.1-cp312-cp312-win_amd64.whl", hash = "sha256:fcd5cf9e305d7b8338754470cf69cf81f420459dbae8a3b40cee57417f4614a7", size = 176841, upload-time = "2025-03-05T20:02:34.498Z" },
    { url = "https://files.pythonhosted.org/packages/cb/9f/51f0cf64471a9d2b4d0fc6c534f323b664e7095640c34562f5182e5a7195/websockets-15.0.1-cp313-cp313-macosx_10_13_universal2.whl", hash = "sha256:ee443ef070bb3b6ed74514f5efaa37a252af57c90eb33b956d35c8e9c10a1931", size = 175440, upload-time = "2025-03-05T20:02:36.695Z" },
    { url = "https://files.pythonhosted.org/packages/8a/05/aa116ec9943c718905997412c5989f7ed671bc0188ee2ba89520e8765d7b/websockets-15.0.1-cp313-cp313-macosx_10_13_x86_64.whl", hash = "sha256:5a939de6b7b4e18ca683218320fc67ea886038265fd1ed30173f5ce3f8e85675", size = 173098, upload-time = "2025-03-05T20:02:37.985Z" },
    { url = "https://files.pythonhosted.org/packages/ff/0b/33cef55ff24f2d92924923c99926dcce78e7bd922d649467f0eda8368923/websockets-15.0.1-cp313-cp313-macosx_11_0_arm64.whl", hash = "sha256:746ee8dba912cd6fc889a8147168991d50ed70447bf18bcda7039f7d2e3d9151", size = 173329, upload-time = "2025-03-05T20:02:39.298Z" },
    { url = "https://files.pythonhosted.org/packages/31/1d/063b25dcc01faa8fada1469bdf769de3768b7044eac9d41f734fd7b6ad6d/websockets-15.0.1-cp313-cp313-manylinux_2_17_aarch64.manylinux2014_aarch64.whl", hash = "sha256:595b6c3969023ecf9041b2936ac3827e4623bfa3ccf007575f04c5a6aa318c22", size = 183111, upload-time = "2025-03-05T20:02:40.595Z" },
    { url = "https://files.pythonhosted.org/packages/93/53/9a87ee494a51bf63e4ec9241c1ccc4f7c2f45fff85d5bde2ff74fcb68b9e/websockets-15.0.1-cp313-cp313-manylinux_2_5_i686.manylinux1_i686.manylinux_2_17_i686.manylinux2014_i686.whl", hash = "sha256:3c714d2fc58b5ca3e285461a4cc0c9a66bd0e24c5da9911e30158286c9b5be7f", size = 182054, upload-time = "2025-03-05T20:02:41.926Z" },
    { url = "https://files.pythonhosted.org/packages/ff/b2/83a6ddf56cdcbad4e3d841fcc55d6ba7d19aeb89c50f24dd7e859ec0805f/websockets-15.0.1-cp313-cp313-manylinux_2_5_x86_64.manylinux1_x86_64.manylinux_2_17_x86_64.manylinux2014_x86_64.whl", hash = "sha256:0f3c1e2ab208db911594ae5b4f79addeb3501604a165019dd221c0bdcabe4db8", size = 182496, upload-time = "2025-03-05T20:02:43.304Z" },
    { url = "https://files.pythonhosted.org/packages/98/41/e7038944ed0abf34c45aa4635ba28136f06052e08fc2168520bb8b25149f/websockets-15.0.1-cp313-cp313-musllinux_1_2_aarch64.whl", hash = "sha256:229cf1d3ca6c1804400b0a9790dc66528e08a6a1feec0d5040e8b9eb14422375", size = 182829, upload-time = "2025-03-05T20:02:48.812Z" },
    { url = "https://files.pythonhosted.org/packages/e0/17/de15b6158680c7623c6ef0db361da965ab25d813ae54fcfeae2e5b9ef910/websockets-15.0.1-cp313-cp313-musllinux_1_2_i686.whl", hash = "sha256:756c56e867a90fb00177d530dca4b097dd753cde348448a1012ed6c5131f8b7d", size = 182217, upload-time = "2025-03-05T20:02:50.14Z" },
    { url = "https://files.pythonhosted.org/packages/33/2b/1f168cb6041853eef0362fb9554c3824367c5560cbdaad89ac40f8c2edfc/websockets-15.0.1-cp313-cp313-musllinux_1_2_x86_64.whl", hash = "sha256:558d023b3df0bffe50a04e710bc87742de35060580a293c2a984299ed83bc4e4", size = 182195, upload-time = "2025-03-05T20:02:51.561Z" },
    { url = "https://files.pythonhosted.org/packages/86/eb/20b6cdf273913d0ad05a6a14aed4b9a85591c18a987a3d47f20fa13dcc47/websockets-15.0.1-cp313-cp313-win32.whl", hash = "sha256:ba9e56e8ceeeedb2e080147ba85ffcd5cd0711b89576b83784d8605a7df455fa", size = 176393, upload-time = "2025-03-05T20:02:53.814Z" },
    { url = "https://files.pythonhosted.org/packages/1b/6c/c65773d6cab416a64d191d6ee8a8b1c68a09970ea6909d16965d26bfed1e/websockets-15.0.1-cp313-cp313-win_amd64.whl", hash = "sha256:e09473f095a819042ecb2ab9465aee615bd9c2028e4ef7d933600a8401c79561", size = 176837, upload-time = "2025-03-05T20:02:55.237Z" },
    { url = "https://files.pythonhosted.org/packages/fa/a8/5b41e0da817d64113292ab1f8247140aac61cbf6cfd085d6a0fa77f4984f/websockets-15.0.1-py3-none-any.whl", hash = "sha256:f7a866fbc1e97b5c617ee4116daaa09b722101d4a3c170c787450ba409f9736f", size = 169743, upload-time = "2025-03-05T20:03:39.41Z" },
]

[[package]]
name = "win32-setctime"
version = "1.2.0"
source = { registry = "https://pypi.org/simple" }
sdist = { url = "https://files.pythonhosted.org/packages/b3/8f/705086c9d734d3b663af0e9bb3d4de6578d08f46b1b101c2442fd9aecaa2/win32_setctime-1.2.0.tar.gz", hash = "sha256:ae1fdf948f5640aae05c511ade119313fb6a30d7eabe25fef9764dca5873c4c0", size = 4867, upload-time = "2024-12-07T15:28:28.314Z" }
wheels = [
    { url = "https://files.pythonhosted.org/packages/e1/07/c6fe3ad3e685340704d314d765b7912993bcb8dc198f0e7a89382d37974b/win32_setctime-1.2.0-py3-none-any.whl", hash = "sha256:95d644c4e708aba81dc3704a116d8cbc974d70b3bdb8be1d150e36be6e9d1390", size = 4083, upload-time = "2024-12-07T15:28:26.465Z" },
]

[[package]]
name = "zipp"
version = "3.23.0"
source = { registry = "https://pypi.org/simple" }
sdist = { url = "https://files.pythonhosted.org/packages/e3/02/0f2892c661036d50ede074e376733dca2ae7c6eb617489437771209d4180/zipp-3.23.0.tar.gz", hash = "sha256:a07157588a12518c9d4034df3fbbee09c814741a33ff63c05fa29d26a2404166", size = 25547, upload-time = "2025-06-08T17:06:39.4Z" }
wheels = [
    { url = "https://files.pythonhosted.org/packages/2e/54/647ade08bf0db230bfea292f893923872fd20be6ac6f53b2b936ba839d75/zipp-3.23.0-py3-none-any.whl", hash = "sha256:071652d6115ed432f5ce1d34c336c0adfd6a884660d1e9712a256d3d3bd4b14e", size = 10276, upload-time = "2025-06-08T17:06:38.034Z" },
]<|MERGE_RESOLUTION|>--- conflicted
+++ resolved
@@ -295,10 +295,7 @@
     { name = "pytest-asyncio" },
 ]
 treesitter-full = [
-<<<<<<< HEAD
-=======
     { name = "tqdm" },
->>>>>>> 3dd0e452
     { name = "tree-sitter-c" },
     { name = "tree-sitter-cpp" },
     { name = "tree-sitter-go" },
@@ -313,7 +310,6 @@
 [package.dev-dependencies]
 dev = [
     { name = "pyinstaller" },
-    { name = "pytest" },
     { name = "types-toml" },
 ]
 
@@ -355,7 +351,6 @@
 [package.metadata.requires-dev]
 dev = [
     { name = "pyinstaller", specifier = ">=6.14.1" },
-    { name = "pytest", specifier = ">=8.4.1" },
     { name = "types-toml", specifier = ">=0.10.8.20240310" },
 ]
 
@@ -704,10 +699,6 @@
     { name = "wcwidth" },
 ]
 sdist = { url = "https://files.pythonhosted.org/packages/bb/6e/9d084c929dfe9e3bfe0c6a47e31f78a25c54627d64a66e884a8bf5474f1c/prompt_toolkit-3.0.51.tar.gz", hash = "sha256:931a162e3b27fc90c86f1b48bb1fb2c528c2761475e57c9c06de13311c7b54ed", size = 428940, upload-time = "2025-04-15T09:18:47.731Z" }
-<<<<<<< HEAD
-wheels = [
-    { url = "https://files.pythonhosted.org/packages/ce/4f/5249960887b1fbe561d9ff265496d170b55a735b76724f10ef19f9e40716/prompt_toolkit-3.0.51-py3-none-any.whl", hash = "sha256:52742911fde84e2d423e2f9a4cf1de7d7ac4e51958f648d9540e0fb8db077b07", size = 387810, upload-time = "2025-04-15T09:18:44.753Z" },
-=======
 wheels = [
     { url = "https://files.pythonhosted.org/packages/ce/4f/5249960887b1fbe561d9ff265496d170b55a735b76724f10ef19f9e40716/prompt_toolkit-3.0.51-py3-none-any.whl", hash = "sha256:52742911fde84e2d423e2f9a4cf1de7d7ac4e51958f648d9540e0fb8db077b07", size = 387810, upload-time = "2025-04-15T09:18:44.753Z" },
 ]
@@ -725,7 +716,6 @@
     { url = "https://files.pythonhosted.org/packages/eb/a2/709e0fe2f093556c17fbafda93ac032257242cabcc7ff3369e2cb76a97aa/psutil-7.0.0-cp36-abi3-manylinux_2_17_aarch64.manylinux2014_aarch64.whl", hash = "sha256:a5f098451abc2828f7dc6b58d44b532b22f2088f4999a937557b603ce72b1993", size = 279544, upload-time = "2025-02-13T21:54:24.68Z" },
     { url = "https://files.pythonhosted.org/packages/50/e6/eecf58810b9d12e6427369784efe814a1eec0f492084ce8eb8f4d89d6d61/psutil-7.0.0-cp37-abi3-win32.whl", hash = "sha256:ba3fcef7523064a6c9da440fc4d6bd07da93ac726b5733c29027d7dc95b39d99", size = 241053, upload-time = "2025-02-13T21:54:34.31Z" },
     { url = "https://files.pythonhosted.org/packages/50/1b/6921afe68c74868b4c9fa424dad3be35b095e16687989ebbb50ce4fceb7c/psutil-7.0.0-cp37-abi3-win_amd64.whl", hash = "sha256:4cf3d4eb1aa9b348dec30105c55cd9b7d4629285735a102beb4441e38db90553", size = 244885, upload-time = "2025-02-13T21:54:37.486Z" },
->>>>>>> 3dd0e452
 ]
 
 [[package]]
